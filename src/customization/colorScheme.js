--- conflicted
+++ resolved
@@ -1,14 +1,5 @@
 class ColorScheme {
     constructor() {
-<<<<<<< HEAD
-        this.outLogic = '#FF0000';
-        this.inLogic = '#008000';
-        this.semiLogic = '#FFA500';
-        this.background = '#FFFFFF';
-        this.text = '#000000';
-        this.required = '#008000';
-        this.unrequired = '#808080';
-=======
         this.outLogic = "#FF0000"
         this.inLogic = "#008000"
         this.semiLogic = "#FFA500"
@@ -17,7 +8,6 @@
         this.required = "#008000"
         this.unrequired = "#808080"
         this.checked = "#303030"
->>>>>>> c20701a5
     }
 }
 
