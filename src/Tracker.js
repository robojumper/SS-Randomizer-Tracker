import React from 'react';
import LocationTracker from './locationTracker/LocationTracker';
import ItemTracker from './itemTracker/itemTracker'
import BasicCounters from './BasicCounters'
import Container from "react-bootstrap/Container";
import Col from "react-bootstrap/Col";
import Row from "react-bootstrap/cjs/Row";
import ImportExport from "./import-export";
import DungeonTracker from './itemTracker/dungeonTracker';
import QuineMcCluskey from 'quine-mccluskey-js/quinemccluskey'
import CubeTracker from './locationTracker/cubeTracker';
<<<<<<< HEAD
import {SketchPicker} from 'react-color'
import BooleanExpression from './logic/booleanExpression';
import _ from 'lodash'
=======
import Button from 'react-bootstrap/Button';
import ColorScheme from './customization/colorScheme';
import CustomizationModal from './customization/customizationModal';
>>>>>>> 1ec1a9a7

const request = require('request');
const yaml = require('js-yaml');

//state structure
//locationGroups: array of strings containing the full list of location group names
//locations: array containing the full list of individual locations and their data with the following heirarchy
//  groups
//      locations
//          checked
//example:
//  Skyloft
//      Fledge
//          true
//      Practice Sword
//          false
//  Lanayru
//      Chest Near Party Wheel
//          false
class Tracker extends React.Component {

    constructor(props) {
        super(props);
        const path = new URLSearchParams(this.props.location.search);
        const json = JSON.parse(path.get("options"))
        let startingItems = []
        let emerald = 0;
        let ruby = 0;
        let amber = 0;
        let sword = 0;
        let sailcloth = 0;
        let svEntered = 0;
        let etEntered = 0;
        let lmfEntered = 0;
        let acEntered = 0;
        let sshEntered = 0;
        let fsEntered = 0;
        let skEntered = 0;
        startingItems.push("Sailcloth");
        sailcloth = 1;
        if (json.startingTablets === 3) {
            startingItems.push("Emerald Tablet");
            startingItems.push("Ruby Tablet");
            startingItems.push("Amber Tablet");
            emerald = 1;
            ruby = 1;
            amber = 1;
        }
        if (!json.swordless) {
            startingItems.push("Practice Sword");
            startingItems.push("Goddess Sword");
            sword = 2;
        }
        if (json.entrancesRandomized === "None") {
            startingItems.push("Entered Skyview");
            startingItems.push("Entered Earth Temple");
            startingItems.push("Entered Lanayru Mining Facility");
            startingItems.push("Entered Ancient Cistern");
            startingItems.push("Entered Sandship");
            startingItems.push("Entered Fire Sanctuary");
            startingItems.push("Entered Skykeep");
            svEntered = 1;
            etEntered = 1;
            lmfEntered = 1;
            acEntered = 1;
            sshEntered = 1;
            fsEntered = 1;
            skEntered = 1;
        }
        if (json.entrancesRandomized === "Dungeons") {
            startingItems.push("Entered Skykeep");
            skEntered = 1;
        }
        this.state = {
            options: json,
            locationGroups: [],
            locations: [],
            goddessCubes: [],
            items: startingItems,
            obtainedCubes: [],
            totalChecks: 0,
            totalChecksChecked: 0,
            checksPerLocation: {},
            accessiblePerLocation: {},
            width: window.innerWidth,
            height: window.innerHeight,
            itemClicked: false,
            trackerItems: {
                sword: sword,
                mitts: 0,
                scale: 0,
                earrings: 0,
                harp: 0,
                courage: 0,
                wisdom: 0,
                power: 0,
                ballad: 0,
                soth: 0,
                sailcloth: sailcloth,
                stone: 0,
                emeraldTablet: emerald,
                rubyTablet: ruby,
                amberTablet: amber,
                letter: 0,
                cBeetle: 0,
                rattle: 0,
                crystals: 0,
                slingshot: 0,
                beetle: 0,
                bombs: 0,
                gustBellows: 0,
                whip: 0,
                clawshots: 0,
                bow: 0,
                bugnet: 0,
                seaChart: 0,
                cavesKey: 0,
                bottle: 0,
                pouch: 0,
                spiralCharge: 0,
                svEntered: svEntered,
                etEntered: etEntered,
                lmfEntered: lmfEntered,
                acEntered: acEntered,
                sshEntered: sshEntered,
                fsEntered: fsEntered,
                skEntered: skEntered,
                svName: 0,
                etName: 0,
                lmfName: 0,
                acName: 0,
                sshName: 0,
                fsName: 0,
                skName: 0,
                svBossKey: 0,
                etBossKey: 0,
                lmfBossKey: 0,
                acBossKey: 0,
                sshBossKey: 0,
                fsBossKey: 0,
                triforce: 0,
                svSmall: 0,
                svSmall_1: 0,
                svSmall_2: 0,
                etEntry: 0,
                lmfSmall: 0,
                acSmall: 0,
                acSmall_1: 0,
                acSmall_2: 0,
                sshSmall: 0,
                sshSmall_1: 0,
                sshSmall_2: 0,
                fsSmall: 0,
                fsSmall_1: 0,
                fsSmall_2: 0,
                fsSmall_3: 0,
                skSmall: 0,
            },
            max: {
                sword: 6,
                mitts: 2,
                scale: 1,
                earrings: 1,
                harp: 1,
                courage: 1,
                wisdom: 1,
                power: 1,
                ballad: 1,
                soth: 3,
                sailcloth: 1,
                stone: 1,
                emeraldTablet: 1,
                rubyTablet: 1,
                amberTablet: 1,
                letter: 1,
                cBeetle: 1,
                rattle: 1,
                crystals: 16,
                slingshot: 1,
                beetle: 2,
                bombs: 1,
                gustBellows: 1,
                whip: 1,
                clawshots: 1,
                bow: 1,
                bugnet: 1,
                seaChart: 1,
                cavesKey: 1,
                bottle: 5,
                pouch: 1,
                spiralCharge: 1,
                svEntered: 1,
                etEntered: 1,
                lmfEntered: 1,
                acEntered: 1,
                sshEntered: 1,
                fsEntered: 1,
                skEntered: 1,
                svName: 1,
                etName: 1,
                lmfName: 1,
                acName: 1,
                sshName: 1,
                fsName: 1,
                skName: 1,
                svBossKey: 1,
                etBossKey: 1,
                lmfBossKey: 1,
                acBossKey: 1,
                sshBossKey: 1,
                fsBossKey: 1,
                triforce: 3,
                svSmall: 2,
                svSmall_1: 0,
                svSmall_2: 0,
                etEntry: 5,
                lmfSmall: 1,
                acSmall: 2,
                acSmall_1: 0,
                acSmall_2: 0,
                sshSmall: 2,
                sshSmall_1: 0,
                sshSmall_2: 0,
                fsSmall: 3,
                fsSmall_1: 0,
                fsSmall_2: 0,
                fsSmall_3: 0,
                skSmall: 1,
            },
            showCustomizationDialog: false,
            colorScheme: new ColorScheme(),
            requiredDungeons: [],
            completedDungeons: [],
        };
        //this.setState({options: json})
         //bind this to handlers to ensure that context is correct when they are called so they have access to this.state and this.props
        this.handleGroupClick = this.handleGroupClick.bind(this);
        this.handleLocationClick = this.handleLocationClick.bind(this);
        this.handleItemClick = this.handleItemClick.bind(this);
        this.handleCubeClick = this.handleCubeClick.bind(this);
        this.handleDungeonClick = this.handleDungeonClick.bind(this);
        this.parseLogicExpression = this.parseLogicExpression.bind(this);
        this.parseFullLogicExpression = this.parseFullLogicExpression.bind(this);
        this.parseLogicExpressionToString = this.parseLogicExpressionToString.bind(this);
        this.isLogicSymbol = this.isLogicSymbol.bind(this);
        this.isMacro = this.isMacro.bind(this);
        this.parseMacro = this.parseMacro.bind(this);
        this.checkAllRequirements = this.checkAllRequirements.bind(this);
        this.meetsRequirements = this.meetsRequirements.bind(this);
        this.meetsRequirement = this.meetsRequirement.bind(this);
        this.getLogicalState = this.getLogicalState.bind(this)
        this.meetsCompoundRequirement = this.meetsCompoundRequirement.bind(this);
        this.updateLocationLogic = this.updateLocationLogic.bind(this);
        this.updateWindowDimensions = this.updateWindowDimensions.bind(this);
        this.importState = this.importState.bind(this);
<<<<<<< HEAD
        this.parseRequirement = this.parseRequirement.bind(this);

        // let f = new QuineMcCluskey("ABC", [3, 4, 5, 6, 7])
        // console.log(f.getFunction())
=======
        this.updateColorScheme = this.updateColorScheme.bind(this);
>>>>>>> 1ec1a9a7
        this.updatePastMacro = this.updatePastMacro.bind(this);
    }
    
    render() {
        this.checkAllRequirements();
        if(this.state.itemClicked){
            this.itemClickedCounterUpdate();
        }
        const itemTrackerStyle = {
            position: 'fixed',
            width: 12 * this.state.width / 30, //this is supposed to be *a bit* more than 1/3
            height: this.state.height,
            left: 0,
            top: 0,
            margin: "1%",
            // border: '3px solid #73AD21'
        }
        
        const  locationTrackerStyle = {
            // position: 'absolute',
            // width: this.state.width/3,
            // left: itemTrackerStyle.width,
            // top: 0,
            // margin: "1%",
            // overflowY: "scroll",
            // overflow: "hidden"
        }
        
        const countersStyle = {
            // position: 'absolute',
            // width: this.state.width/3,
            // left: locationTrackerStyle.left + locationTrackerStyle.width,
            // top: 0,
            // margin: "1%"
        }
        
        // console.log(this.state.locations);

        const dungeonTrackerStyle = {
            width: this.state.width/3,
        }
        
        return (
            <div style={{height: "auto"}}>
                <Container fluid style={{background: this.state.colorScheme.background}}>
                    <Row>
                        <Col>
                            <Row style={{paddingLeft: "3%"}}>
                                    <ItemTracker updateLogic={this.updateLocationLogic} styleProps={itemTrackerStyle}
                                                items={this.state.trackerItems}
                                                checksPerLocation={this.state.checksPerLocation}
                                                accessiblePerLocation={this.state.accessiblePerLocation}
                                                handleItemClick={this.handleItemClick}
                                                colorScheme={this.state.colorScheme}
                                    />
                            </Row>
                        </Col>
                        <Col style={{overflowY: "scroll", overflowX: "auto"}}>
                            <LocationTracker className="overflowAuto" style={locationTrackerStyle}
                                            items={this.state.trackerItems}
                                             locationGroups={this.state.locationGroups}
                                             locations={this.state.locations}
                                             expandedGroup={this.state.expandedGroup}
                                             handleGroupClick={this.handleGroupClick}
                                             handleLocationClick={this.handleLocationClick}
                                             meetsRequirement={this.meetsRequirement}
                                             checksPerLocation={this.state.checksPerLocation}
                                             accessiblePerLocation={this.state.accessiblePerLocation}
                                             colorScheme={this.state.colorScheme}
                            />
                        </Col>
                        <Col>
                            <Row>
                                <BasicCounters style={countersStyle}
                                            totalChecks = {this.state.totalChecks}
                                            totalChecksChecked = {this.state.totalChecksChecked}
                                            accessiblePerLocation={this.state.accessiblePerLocation}
                                            locationGroups={this.state.locationGroups}
                                            colorScheme={this.state.colorScheme}
                                />
                            </Row>
                            <Row noGutters>
                                <DungeonTracker styleProps={dungeonTrackerStyle} updateLogic={this.updateLogic} handleItemClick={this.handleItemClick}       
                                            handleDungeonUpdate={this.handleDungeonClick}
                                            items={this.state.trackerItems}
                                            checksPerLocation={this.state.checksPerLocation} 
                                            accessiblePerLocation={this.state.accessiblePerLocation}
                                            skykeep={!this.state.options.skipSkykeep}
                                            completedDungeons={this.state.completedDungeons}
                                            entranceRando={this.state.options.entrancesRandomized}
                                            colorScheme={this.state.colorScheme}
                                />
                                </Row>
                            <Row style={{paddingRight: "10%", paddingTop: "5%"}}>
                                <Col style={{overflowY: "scroll", overflowX: "auto", height: this.state.height / 2}}>
                                    <CubeTracker className="overflowAuto"
                                        locations={this.state.goddessCubes}
                                        meetsRequirement={this.meetsRequirement}
                                        locationHandler={this.handleCubeClick}
                                        colorScheme={this.state.colorScheme}
                                    />
                                </Col>
                            </Row>
                        </Col>
                    </Row>
                    <Row style={{position: "fixed", bottom: 0, background: "lightgrey", width: "100%", padding: "0.5%"}}>
                        <Col>
                            <ImportExport state={this.state} importFunction={this.importState}/>
                        </Col>
                        <Col>
                            <Button variant="primary" onClick={() => this.setState({showCustomizationDialog: true})}>Customization</Button>
                        </Col>
                    </Row>
                </Container>
                <CustomizationModal
                    show={this.state.showCustomizationDialog}
                    onHide={() => this.setState({showCustomizationDialog: false})}
                    colorScheme={this.state.colorScheme}
                    updateColorScheme={this.updateColorScheme}
                />
            </div>
        )
    }

    componentDidMount() {
        //updating window properties
        this.updateWindowDimensions();
        window.addEventListener('resize', this.updateWindowDimensions);  
        //request and parse the locations and macros yaml file from the randomizer repositroy
        //This ensures that we always have up to date locations and logic
        request.get('https://raw.githubusercontent.com/lepelog/sslib/master/SS%20Rando%20Logic%20-%20Macros.yaml', (error, response, body) => {
            if (error || response.statusCode !== 200) return;
            const macros = yaml.safeLoad(body);
            let parsedMacros = {};
            for (let macro in macros) {
                parsedMacros[macro] = this.parseLogicExpression(macros[macro])
            }
            if (this.state.options.entrancesRandomized === "None") {
                //no entrance randomizer, sub default macros in
                parsedMacros["Can Access Skyview"] = parsedMacros["Can Access Dungeon Entrance In Deep Woods"];
                parsedMacros["Can Access Earth Temple"] = parsedMacros["Can Access Dungeon Entrance In Eldin Volcano"];
                parsedMacros["Can Access Lanayru Mining Facility"] = parsedMacros["Can Access Dungeon Entrance In Lanayru Desert"];
                parsedMacros["Can Access Ancient Cistern"] = parsedMacros["Can Access Dungeon Entrance In Lake Floria"];
                parsedMacros["Can Access Sandship"] = parsedMacros["Can Access Dungeon Entrance In Sand Sea"];
                parsedMacros["Can Access Fire Sanctuary"] = parsedMacros["Can Access Dungeon Entrance In Volcano Summit"];
                parsedMacros["Can Access Skykeep"] = parsedMacros["Can Access Dungeon Entrance On Skyloft"];
            }
            else if (this.state.options.entrancesRandomized === "Dungeons") {
                parsedMacros["Can Access Skyview"] = this.parseLogicExpression("Entered Skyview");
                parsedMacros["Can Access Earth Temple"] = this.parseLogicExpression("Entered Earth Temple");
                parsedMacros["Can Access Lanayru Mining Facility"] = this.parseLogicExpression("Entered Lanayru Mining Facility");
                parsedMacros["Can Access Ancient Cistern"] = this.parseLogicExpression("Entered Ancient Cistern");
                parsedMacros["Can Access Sandship"] = this.parseLogicExpression("Entered Sandship");
                parsedMacros["Can Access Fire Sanctuary"] = this.parseLogicExpression("Entered Fire Sanctuary");
                parsedMacros["Can Access Skykeep"] = parsedMacros["Can Access Dungeon Entrance On Skyloft"];
            }
            else {
                parsedMacros["Can Access Skyview"] = this.parseLogicExpression("Entered Skyview");
                parsedMacros["Can Access Earth Temple"] = this.parseLogicExpression("Entered Earth Temple");
                parsedMacros["Can Access Lanayru Mining Facility"] = this.parseLogicExpression("Entered Lanayru Mining Facility");
                parsedMacros["Can Access Ancient Cistern"] = this.parseLogicExpression("Entered Ancient Cistern");
                parsedMacros["Can Access Sandship"] = this.parseLogicExpression("Entered Sandship");
                parsedMacros["Can Access Fire Sanctuary"] = this.parseLogicExpression("Entered Fire Sanctuary");
                parsedMacros["Can Access Skykeep"] = this.parseLogicExpression("Entered Skykeep");
            }
            parsedMacros["Can Access Past"] = ["Goddess Harp", "&", "Master Sword", "&", "Can Complete Required Dungeons"]
            parsedMacros["Can Complete Required Dungeons"] = ["Nothing"]

            this.setState({macros: parsedMacros, unparsedMacros: macros})
            request.get('https://raw.githubusercontent.com/lepelog/sslib/master/SS%20Rando%20Logic%20-%20Item%20Location.yaml', (error, response, body) => {
                if (!error && response.statusCode === 200) {
                    const doc = yaml.safeLoad(body);
                    const locations = {};
                    let counter = 0;
                    let checksPerLocation = {};
                    let accessiblePerLocation = {};
                    let goddessCubes = [];
                    for (var location in doc) {
                        const types = doc[location].type.split(",")
                        if (types.some(type => this.state.options.bannedLocations.includes(type.trim()))) {
                            continue;
                        }
                        const splitName = location.split('-');
                        let group = splitName[0].trim(); //group is the area the location belongs to (e.g. Skyloft, Faron, etc.)
                        if (group === 'Skykeep' && this.state.options.skipSkykeep) {
                            continue;
                        }
                        //fix groups that have specific naming for randomizer reasons
                        if (group === 'Skyview Boss Room' || group === 'Skyview Spring') {
                            group = 'Skyview'
                        } else if (group === 'ET Boss Room' || group === 'ET Spring') {
                            group = 'Earth Temple';
                        } else if (group === 'LMF boss room') {
                            group = 'Lanayru Mining Facility';
                        } else if (group === 'AC Boss Room') {
                            group = 'Ancient Cistern';
                        } else if (group === 'Skyloft Silent Realm') {
                            group = 'Skyloft';
                        } else if (group === 'Faron Silent Realm') {
                            group = 'Faron Woods';
                        } else if (group === 'Eldin Silent Realm') {
                            group = 'Eldin Volcano';
                        } else if (group === 'Lanayru Silent Realm') {
                            group = 'Lanayru';
                        } else if (group === 'Skykeep') {
                            group = 'Sky Keep';
                        }
                        const locationName = splitName.splice(1).join('-').trim();
                        if (locations[group] == null) {
                            locations[group] = [];
                        }
                        // if (goddessCubes[group] == null) {
                        //     goddessCubes[group] = [];
                        // }
                        if (checksPerLocation[group]== null) { //creates new entries in dictionary if location wasn't present before
                            checksPerLocation[group] = 0;
                        }
                        if (accessiblePerLocation[group]== null) {
                            accessiblePerLocation[group] = 0;
                        }

                        if (location.includes("Goddess Chest")) {
                            let reqs = doc[location].Need.split(' & ')
                            let cubeReq = reqs.filter(req => req.includes("Goddess Cube"))[0].trim()
                            let cube = {
                                localId: -1,
                                name: cubeReq.trim(),
                                logicExpression: this.state.macros[cubeReq],
                                needs: this.cleanUpLogicalString(
                                    this.parseLogicExpressionToString(this.parseFullLogicExpression(this.state.macros[cubeReq]), 0)
                                ),
                                inLogic: this.meetsRequirements(this.state.macros[cubeReq])
                            }
                            let id = goddessCubes.push(cube) - 1;
                            goddessCubes[id].localId = id;
                        }

                        let logicExpression = this.parseLogicExpression(doc[location].Need);
                        // let finalRequirements = this.cleanUpLogicalString(
                        let finalRequirements = 
                            this.parseLogicExpressionToString(this.parseFullLogicExpression(logicExpression), 0)
                        // );
                        let booleanExpression = this.booleanExpressionForRequirements(doc[location].Need)
                        let simplified = booleanExpression.simplify({
                            implies: (firstRequirement, secondRequirement) => this.requirementImplies(firstRequirement, secondRequirement)
                        })
                        let evaluatedLocations = this.evaluatedRequirements(simplified)
                        let readablerequirements = this.createReadableRequirements(evaluatedLocations)
                    
                        let newLocation = {
                            localId: -1,
                            name: locationName.trim(),  
                            checked: false,
                            logicExpression: logicExpression,
                            needs: readablerequirements,
                            finalRequirements: finalRequirements,
                            inLogic: this.meetsCompoundRequirement(logicExpression),
                            booleanExpression: booleanExpression,
                            simplified: simplified,
                            evaluatedLocations: evaluatedLocations
                        }
                        let id = locations[group].push(newLocation) - 1;
                        locations[group][id].localId = id;
                        ++checksPerLocation[group]; //counts how many checks are in each location
                        if (locations[group][id].inLogic) {++accessiblePerLocation[group];}
                        ++counter;
                    }
                    const locationGroups = [];
                    for (var group in locations) {
                        locationGroups.push(group);
                    }
                    this.setState({
                        locations: locations,
                        locationGroups: locationGroups, 
                        totalChecks: counter,
                        checksPerLocation: checksPerLocation,
                        accessiblePerLocation: accessiblePerLocation,
                        goddessCubes: goddessCubes
                    });
                }
            });
        });
        // let booleanExpression = this.booleanExpressionForRequirements("Can Access Lake Floria")
        // console.log(booleanExpression)
        // let simplified = booleanExpression.simplify();
        // console.log(simplified)
    }

    parseRequirement(requirement) {
        // if (this.isMacro(requirement)) {
            const macroValue = this.state.unparsedMacros[requirement]
            if (macroValue) {
                return this.booleanExpressionForRequirements(macroValue);
            }
        // }
        return requirement;
    }

    booleanExpressionForTokens(expressionTokens) {
        let itemsForExpression = [];
        let expressionTypeToken;
        while (!_.isEmpty(expressionTokens)) {
            const currentToken = expressionTokens.shift();
            if (currentToken === "&" || currentToken === "|") {
                if (!_.isNil(expressionTypeToken) && expressionTypeToken !== currentToken) {
                    console.log("Expression type is already set, but is attempting to be changed")
                }
                expressionTypeToken = currentToken
            } else if (currentToken === "(") {
                const childExpression = this.booleanExpressionForTokens(expressionTokens);
                itemsForExpression.push(childExpression);
            } else if (currentToken === ")") {
                break;
            } else {
                itemsForExpression.push(this.parseRequirement(currentToken))
            }
        }
        if (expressionTypeToken === "|") {
            return BooleanExpression.or(...itemsForExpression)
        }
        return BooleanExpression.and(...itemsForExpression)
    }

    requirementImplies(firstRequirement, secondRequirement) {
        if (firstRequirement === secondRequirement) {
            return true;
        }
        if (firstRequirement === "Impossible") {
            return true;
        }

        if (secondRequirement === "Nothing") {
            return true;
        }
        return false;
    }

    splitExpression(expression) {
        return _.compact(
            _.map(expression.split(/\s*([(&|)])\s*/g), _.trim)
        );
    }

    booleanExpressionForRequirements(requirements) {
        const expressionTokens = this.splitExpression(requirements);
        let expression = this.booleanExpressionForTokens(expressionTokens);
        return expression
    }

    createReadableRequirements(requirements) {
        if (requirements.type === 'and') {
            return _.map(requirements.items, (item) => _.flattenDeep(this.createReadableRequirementsHelper(item)));
        }
        if (requirements.type === 'or') {
            return [_.flattenDeep(this.createReadableRequirementsHelper(requirements))] 
        }
    }

    createReadableRequirementsHelper(requirements) {
        if (requirements.item) {
            return [requirements.item]
        }
        return _.map(requirements.items, (item, index) => {
            console.log(`${JSON.stringify(item)}, ${index}`)
            let currentResult = []
            if (item.items) { // expression
                currentResult.push([
                    "(",
                    this.createReadableRequirementsHelper(item),
                    ")"
                ]);
            } else {
                currentResult.push(this.createReadableRequirementsHelper(item))
            }

            if (index < requirements.items.length - 1) {
                if (requirements.type === 'and') {
                    currentResult.push(" and ")
                } else {
                    currentResult.push(" or ")
                }
            }
            return currentResult;
        });
    }

    evaluatedRequirements(requirements) {
        const generateReducerFunction = (getAccumulatorValue) => ({
          accumulator,
          item,
          isReduced,
        }) => {
          if (isReduced) {
    
            return {
              items: _.concat(accumulator.items, item),
              type: accumulator.type,
              value: getAccumulatorValue(accumulator.value, item.value),
            };
          }
    
          const wrappedItem = {
            item,
            value: this.meetsRequirement(item),
          };
    
          return {
            items: _.concat(accumulator.items, wrappedItem),
            type: accumulator.type,
            value: getAccumulatorValue(accumulator.value, wrappedItem.value),
          };
        };
    
        return requirements.reduce({
          andInitialValue: {
            items: [],
            type: 'and',
            value: true,
          },
          andReducer: (reducerArgs) => generateReducerFunction(
            (accumulatorValue, itemValue) => accumulatorValue && itemValue,
          )(reducerArgs),
          orInitialValue: {
            items: [],
            type: 'or',
            value: false,
          },
          orReducer: (reducerArgs) => generateReducerFunction(
            (accumulatorValue, itemValue) => accumulatorValue || itemValue,
          )(reducerArgs),
        });
      }

    parseLogicExpression(expression) {
        let tokens = expression.split(/([&|()])/);
        //trim all the results
        tokens.forEach((token, index) => {
            tokens[index] = token.trim();
        });
        tokens = tokens.filter(token => token.length > 0);

        let stack = [];
        tokens.forEach(token => {
            if (token === "(") {
                stack.push("(");
            } else if (token === ")") {
                let nestedTokens = [];
                let nestedParenthesesLevel = 0;
                while (stack.length !== 0) {
                    let exp = stack.pop();
                    if (exp === "(") {
                        if (nestedParenthesesLevel === 0) {
                            break;
                        } else {
                            nestedParenthesesLevel--;
                        }
                    }
                    if (exp === ")") {
                        nestedParenthesesLevel++;
                    }
                    nestedTokens.push(exp);
                }
                nestedTokens.reverse();
                stack.push("(");
                stack.push(nestedTokens);
                stack.push(")");
            } else { //found an actual expression
                stack.push(token);
            }
        });
        return stack;
    }

    parseFullLogicExpression(expression) {
        let tokens = expression.slice()
        tokens = tokens.filter(token => token.length > 0);

        let stack = [];
        tokens.forEach(token => {
            if (token === "(") {
                stack.push("(");
            } else if (token === ")") {
                let nestedTokens = [];
                let nestedParenthesesLevel = 0;
                while (stack.length !== 0) {
                    let exp = stack.pop();
                    if (exp === "(") {
                        if (nestedParenthesesLevel === 0) {
                            break;
                        } else {
                            nestedParenthesesLevel--;
                        }
                    }
                    if (exp === ")") {
                        nestedParenthesesLevel++;
                    }
                    if (this.isMacro(exp)) {
                        nestedTokens = nestedTokens.concat(this.parseFullLogicExpression(this.parseMacro(exp)));
                    } else {
                        if (typeof(exp) === "string") {
                            nestedTokens.push(exp)
                        } else {
                            nestedTokens = nestedTokens.concat(this.parseFullLogicExpression(exp));
                        }
                    }
                }
                nestedTokens.reverse();
                stack.push("(");
                stack = stack.concat(nestedTokens);
                stack.push(")");
            } else { //found an actual expression
                if (this.isMacro(token)) {
                    stack = stack.concat(this.parseFullLogicExpression(this.parseMacro(token)));
                } else {
                    if (typeof(token) === "string") {
                        stack.push(token)
                    } else {
                        stack = stack.concat(this.parseFullLogicExpression(token));
                    }
                }
            }
        });
        return stack;
    }

    parseLogicExpressionToString(logicExpression, nestedLevel) {
        let requirements = logicExpression.slice();
        let finalRequirements = [];
        let nestedParenthesesLevel = nestedLevel;
        let current = "";
        requirements.forEach(req => {
            if (typeof(req) === "string") {
                if (req === "(") {
                    if (nestedParenthesesLevel !== 0) {
                        current += "(";
                    }
                    nestedParenthesesLevel--;
                } else if (req === ")") {
                    nestedParenthesesLevel++;
                    if (nestedParenthesesLevel === 0) {
                        finalRequirements.push(current);
                        current = "";
                    } else {
                        current += ")"
                    }
                } else if (req === "&") {
                    if (nestedParenthesesLevel !== 0) {
                        current += " and "
                    } else {
                        finalRequirements.push(current);
                        current = "";
                    }
                } else if (req === "|") {
                    current += " or "
                } else {
                    current += req;
                }
            } else {
                finalRequirements = finalRequirements.concat(this.parseLogicExpressionToString(req, nestedParenthesesLevel));
            }
        });
        if (current !== "") {
            finalRequirements.push(current);
        }
        return finalRequirements;
    }

    cleanUpLogicalString(expressions) {
        let finalRequirements = [];
        expressions.forEach(expression => {
            //remove empty requirements
            if (expression === "") {
                return;
            }
            //exclude duplicates
            if (finalRequirements.includes(expression)) {
                return;
            }
            //check for simple option exclusions (i.e. option or B where the option evaluates to true)
            //check if the requirement contains an option and if is eligible for simple simplification
            // console.log(expression)
            if (expression.includes("Option ") && (!expression.includes(" and ") || !expression.includes("("))) {
                let optionSplit = expression.slice(8).split(/"/)
                if (this.state.options[optionSplit[0]] === (optionSplit[1].split("or")[0].trim() === "Disabled" ? false : true)) {
                    //if the option evaluates to true we can skip this requirement as it will always be met
                    return;
                } else {
                    //otherwise we can strip the option out entirely
                    expression = optionSplit[1].split(" or ").slice(1).join(" ").trim();
                }
            }
            //exclude or requirements where one of the elements is already required
            if (expression.includes(" or ") && !(expression.includes(" and "))) {
                let split = expression.split(" or ");
                if (split.some(element => finalRequirements.includes(element))) {
                    return;
                }
            }
            finalRequirements.push(expression)
        });
        return finalRequirements;
    }

    isLogicSymbol(token) {
        return token !== "&" && token !== "|" && token !== "(" && token !== ")"
    }

    isMacro(macro) {
        if (macro.includes("Goddess Cube")) {
            return false;
        }
        let parsed = this.state.macros[macro];
        if (parsed === undefined) {
            return false;
        }
        if (macro.includes("Gratitude Crystal")) {
            return false;
        }
        if (parsed.includes("|") || parsed.includes("&")) {
            return true;
        }
        if (parsed[0].includes("Progressive")) {
            return false;
        }
        return parsed;
    }

    parseMacro(macro) {
        return this.state.macros[macro];
    }

    createTruthTable(logicSentence) {
        //find the individual implicants that make up this logical expression (implicants is likely not the correct word but whatever)
        let implicants = []
        logicSentence.forEach(part => {
            if (part === '(' || part === ')' || part === '&' || part === '|') return;
            if (!implicants.includes(part)) {
                implicants.push(part)
            }
        });
        console.log(implicants)
        let numImplicants = implicants.length;
        let numTerms = Math.pow(2, numImplicants)
        console.log("number of implicants: %d, number of terms in truth table: %d", numImplicants, numTerms)
        let table = [];
        for (let i = 0; i < numTerms; i++) {
            let row = [];
            let binary = i.toString(2)
            let needsFlip = false;
            for (let j = 0; j < numImplicants; j++) {
                let val = binary[j];
                if (val === undefined) {
                    val = 0;
                    needsFlip = false;
                } else {
                    val = parseInt(val)
                }
                row[j] = val;
            }
            if (needsFlip) {
                row.reverse();
            }
            let testSentence = [];
            logicSentence.forEach(item => {
                let implicantIndex = implicants.indexOf(item);
                if (implicantIndex === -1) {
                    testSentence.push(item)
                } else {
                    if (row[implicantIndex] === 1) {
                        testSentence.push("Nothing");
                    } else {
                        testSentence.push(item);
                    }
                }
            })
            console.log(row)
            console.log(testSentence)
            row[numImplicants] = this.meetsCompoundRequirement(testSentence) ? 1 : 0
            table[i] = row;
        }
        console.log(table)
        return [table, numTerms, numImplicants, implicants];
    }

    findMinterms(table, numTerms, numImplicants) {
        let minterms = [];
        let solutionIndex = numImplicants;
        for (let i = 0; i < numTerms; i++) {
            if (table[i][solutionIndex] === 1) {
                minterms.push(i)
            }
        }
        console.log(minterms);
        return minterms;
    }

    checkAllRequirements() {
        for (let group in this.state.locations) {
            this.state.locations[group].forEach(location => {
                location.inLogic = this.meetsCompoundRequirement(location.logicExpression);
                // TMS requires special handling for semi logic for dungeon completion as the completion is not the requirement
                if (location.name === "True Master Sword" && location.inLogic) {
                    // In this case, we know all the requirements to complete all dungeons and raise and open GoT are met, so check if all dungeons are complete
                    let allDungeonsComplete = true;
                    this.state.requiredDungeons.forEach(dungeon => {
                        if (!this.state.completedDungeons.includes(dungeon)) {
                            allDungeonsComplete = false;
                        }
                    })
                    // if they are,the location is fully in logic
                    if (allDungeonsComplete) {
                        location.logicalState = "in-logic"
                    } else {
                        // otherwise it is in semi-logic
                        location.logicalState = "semi-logic"
                    }
                } else {
                    location.logicalState = this.getLogicalState(location.logicExpression, location.inLogic)
                }
            });
        }
        this.state.goddessCubes.forEach(cube => {
            cube.inLogic = this.meetsCompoundRequirement(cube.logicExpression)
            cube.logicalState = this.getLogicalState(cube.logicExpression, cube.inLogic)
        })
    }

    //checks if an entire list of requirements are met for a check
    meetsRequirements(requirements) {
        let met = true;
        requirements.forEach(requirement => {
            if (!this.meetsRequirement(requirement)) {
                met = false;
            }
        });
        return met;
    }


    /*
    Determines the logic state of a location, based on tracker restrictions. Used for deeper logical rendering and information display.
    The following logical sttes exist, and are used for determing text color in the location tracker
    - in-logic: when the location is completelyin logic
    - out-logic: location is strictly out of logic
    - semi-logic: location is not accessible logically, but the missing items are in a restricted subset of locations (i.e. dungeons wihtout keysanity)
        Also used for cube tracking to show a chest that is accesible but the cube has not been struck or is unmarked, and Batreaux rewards when crystal
        sanity is disbled
    - glitched-logic: ubtainable with glitches (and would be expected in gltiched logic) but only when glitched logic is not required
    */
    getLogicalState(requirements, inLogic) {
        // evaluate for special handling of logica state for locations that have more then 2 logical states
        // the following types of conditions cause multiple logical states
        //  - cubes: can be semi-logic when the cube is obtainable but not marked
        //  - glitched logic tracking: locations that are accessible outside of logic using glitches, only applicable when glitched logic is not active (unimplemented)
        //  - dungeons: locations that are only missing keys (unimplemented)
        //  - batreaux rewards: takes accessible loose crystals into account (even before obtained) (unimplemented)
        if (inLogic) {
            return "inLogic"
        }
        let logicState = "outLogic"
        requirements.forEach(requirement => {
            if (requirement.includes("Goddess Cube")) {
                if (this.meetsCompoundRequirement(this.parseMacro(requirement))) {
                    logicState = "semiLogic"
                }
            }
        })
        return logicState;
    }

    //checks an individual requirement for a check
    meetsRequirement(requirement) {
        if (requirement === undefined) {
            return true;
        }
        if (requirement === "Nothing") {
            return true;
        }
        if (requirement.includes("Goddess Cube")) {
            return this.state.obtainedCubes.includes(requirement)
        }
        if (requirement === "(" || requirement === ")" || requirement === "&" || requirement === "|") {
            return true;
        }
        if (requirement.includes("Option ")) {
            let optionSplit = requirement.slice(8).split(/"/)
            // console.log(optionSplit)
            // console.log(optionSplit[1])
            return this.state.options[optionSplit[0]] === (optionSplit[1].trim() === "Disabled" ? false : true)
        }
        let macro = this.state.macros[requirement];
        if (this.state.items.includes(requirement)) {
            return true;
        } else if (macro !== undefined) {
            return this.meetsCompoundRequirement(macro);
        } else {
            return false;
        }
    }

    meetsCompoundRequirement(requirement) {
        let tokens = requirement;
        tokens = tokens.filter(token => token !== "" || token !== " ");
        tokens.reverse();
        let expressionType = "";
        let subexpressionResults = [];
        while(tokens.length > 0) {
            let token = tokens.pop();
            if (token === "|") {
                expressionType = "OR"
            } else if (tokens === "&") {
                expressionType = "AND"
            } else if (token === "(") {
                let nestedExpression = tokens.pop();
                if (nestedExpression === "(") { //nested parenthesis
                    nestedExpression = ["("] + tokens.pop();
                }
                subexpressionResults.push(this.meetsCompoundRequirement(nestedExpression));
                if (tokens.pop() !== ")") {
                    console.log("ERROR: MISSING CLOSING PARENTHESIS")
                }
            } else {
                subexpressionResults.push(this.meetsRequirement(token))
            }
        }

        if (expressionType === "OR") {
            return subexpressionResults.some(result => result)
        } else {
            return subexpressionResults.every(result => result)
        }
    }

    handleGroupClick(group) {
        if (this.state.expandedGroup === group) {
            this.setState({expandedGroup: ''}); //deselection if the opened group is clicked again
        } else {
            this.setState({expandedGroup: group});
        }
    }

    handleLocationClick(group, location) {
        const newState = Object.assign({}, this.state.locations); //copy current state
        const newCompletedDungeons = this.state.completedDungeons.slice()
        const newItems = this.state.items.slice();
        newState[group][location].checked = !newState[group][location].checked;
        // handle any locations that contribute to additional factors, such as dungeon tracking
        let add = newState[group][location].checked
        switch (newState[group][location].name) {
            case "Ruby Tablet":
                if (add) {
                    newCompletedDungeons.push("Skyview")
                    newItems.push("Skyview Completed")
                } else {
                    newCompletedDungeons.splice(newCompletedDungeons.indexOf("Skyview"), 1)
                    newItems.splice(newItems.indexOf("Skyview Completed"), 1)
                }
                this.setState({itemClicked: true})
                break;
            case "Amber Tablet":
                if (add) {
                    newCompletedDungeons.push("Earth Temple")
                    newItems.push("Earth Temple Completed")
                } else {
                    newCompletedDungeons.splice(newCompletedDungeons.indexOf("Earth Temple"), 1)
                    newItems.splice(newItems.indexOf("Earth Temple Completed"), 1)
                }
                this.setState({itemClicked: true})
                break;
            case "Harp":
                if (add) {
                    newCompletedDungeons.push("Lanayru Mining Facility")
                    newItems.push("Lanayru Mining Facility Completed")
                } else {
                    newCompletedDungeons.splice(newCompletedDungeons.indexOf("Lanayru Mining Facility"), 1)
                    newItems.splice(newItems.indexOf("Lanayru Mining Facility Completed"), 1)
                }
                break;
            case "Goddess Longsword":
                if (add) {
                    newCompletedDungeons.push("Ancient Cistern")
                    newItems.push("Ancient Cistern Completed")
                } else {
                    newCompletedDungeons.splice(newCompletedDungeons.indexOf("Ancient Cistern"), 1)
                    newItems.splice(newItems.indexOf("Ancient Cistern Completed"), 1)
                }
                this.setState({itemClicked: true})
                break;
            case "Nayru's Flame":
                if (add) {
                    newCompletedDungeons.push("Sandship")
                    newItems.push("Sandship Completed")
                } else {
                    newCompletedDungeons.splice(newCompletedDungeons.indexOf("Sandship"), 1)
                    newItems.splice(newItems.indexOf("Sandship Completed"), 1)
                }
                this.setState({itemClicked: true})
                break;
            case "Din's Flame":
                if (add) {
                    newCompletedDungeons.push("Fire Sanctuary")
                    newItems.push("Fire Sanctuary Completed")
                } else {
                    newCompletedDungeons.splice(newCompletedDungeons.indexOf("Fire Sanctuary"), 1)
                    newItems.splice(newItems.indexOf("Fire Sanctuary Completed"), 1)
                }
                this.setState({itemClicked: true})
                break;
            default:
                break;
        }
        this.setState({locations: newState, completedDungeons: newCompletedDungeons, items: newItems});
        let newTotalChecksChecked = this.state.totalChecksChecked;
        newState[group][location].checked ?  ++newTotalChecksChecked : --newTotalChecksChecked;
        this.setState({totalChecksChecked: newTotalChecksChecked});
        const NewStateChecksPerLocation = Object.assign({}, this.state.checksPerLocation);
        newState[group][location].checked ? --NewStateChecksPerLocation[group] : ++NewStateChecksPerLocation[group]; //decrements total checks in area when one is checked and vice-versa
        this.setState({checksPerLocation: NewStateChecksPerLocation});
        
        if (newState[group][location].inLogic) {
            const NewStateAccessiblePerLocation = Object.assign({}, this.state.accessiblePerLocation);
            newState[group][location].checked ? --NewStateAccessiblePerLocation[group] : ++ NewStateAccessiblePerLocation[group];
            this.setState({accessiblePerLocation: NewStateAccessiblePerLocation});
        }
    }

    handleCubeClick(group, cubeId) {
        console.log("Cube clicked");
        // const newState = Object.assign({}, this.state.goddessCubes); //copy current state
        const newState = this.state.goddessCubes.slice()
        const newCubeList = this.state.obtainedCubes.slice()
        console.log(this.state.goddessCubes)
        let checked = !newState[cubeId].checked
        let cube = newState[cubeId].name
        if (checked) {
            newCubeList.push(cube)
        } else {
            newCubeList.splice(newCubeList.indexOf(cube), 1)
        }
        newState[cubeId].checked = checked
        this.setState({
            goddessCubes: newState,
            obtainedCubes: newCubeList,
            itemClicked: true
        });
    }

    handleItemClick(item) {
        this.setState({
            itemClicked: true,
            trackerItems: this.setItemState(item, this.state.trackerItems[item] < this.state.max[item] ? this.state.trackerItems[item] + 1 : 0),
        });
    }

    handleDungeonClick(dungeon) {
        let newRequiredDungeons = this.state.requiredDungeons.slice();
        if (newRequiredDungeons.includes(dungeon)) {
            newRequiredDungeons.splice(newRequiredDungeons.indexOf(dungeon), 1)
        } else {
            newRequiredDungeons.push(dungeon);
        }
        this.updatePastMacro(newRequiredDungeons)
        this.setState({requiredDungeons: newRequiredDungeons});
    }

    updatePastMacro(dungeons) {
        // let newMacro = this.parseLogicExpression("Goddess Harp & Master Sword")
        let newMacroString = ""
        let updatedLocations = Object.assign({}, this.state.locations)
        let tmsLocation = updatedLocations["Sealed Grounds"][3];
        let newReqs = tmsLocation.needs.slice(0, 3);
        dungeons.forEach((dungeon, index) => {
            if (index > 0) {
                newMacroString += " & "
            }
            newMacroString += `(Can Beat ${dungeon} | ${dungeon} Completed)`
            // newMacro.push("&")
            // newMacro.push(this.state.macros[macroString])
            if (dungeon === "Skykeep") {
                dungeon = "Sky Keep" //account for inconsistent spellings
            }
            newReqs.push(`${dungeon} Completed`)
        })
        let newMacros = Object.assign({}, this.state.macros)
        newMacros["Can Complete Required Dungeons"] = this.parseLogicExpression(newMacroString);
        newReqs = this.cleanUpLogicalString(newReqs)
        this.setState({macros: newMacros}, () => {
            tmsLocation.needs = newReqs
            updatedLocations["Sealed Grounds"][3] = tmsLocation;
            this.setState({locations: updatedLocations})
        })
    }

    setItemState(item, state) {
        const newItems = Object.assign({}, this.state.trackerItems);
        newItems[item] = state;
        this.updateLocationLogic(item, state)
        return newItems;
    }

    itemClickedCounterUpdate() {
        const NewStateAccessiblePerLocation = Object.assign({}, this.state.accessiblePerLocation);
        for (let group in this.state.locations) {
            let counter = 0;
            this.state.locations[group].forEach(location => {
                if(location.inLogic && !location.checked){++counter;}
            });
            NewStateAccessiblePerLocation[group] = counter;
        }
        this.setState({accessiblePerLocation: NewStateAccessiblePerLocation});
        this.setState({
            itemClicked: false
        });          
    }

    updateColorScheme(colorScheme) {
        this.setState({colorScheme: colorScheme})
    }

    updateLocationLogic(item, value) {
        let newState = this.state.items.slice();
        switch (item) {
            case "beetle":
                switch (value) {
                    case 0:
                        newState.splice(newState.indexOf("Beetle"), 1);
                        newState.splice(newState.indexOf("Hook Beetle"), 1);
                        break;
                    case 1:
                        newState.push("Beetle");
                        break;
                    case 2:
                        newState.push("Hook Beetle");
                        break;
                    default:
                        break;
                }
                break;
            case "slingshot":
                switch (value) {
                    case 0:
                        newState.splice(newState.indexOf("Slingshot"), 1);
                        break;
                    case 1:
                        newState.push("Slingshot");
                        break;
                    default:
                        break;
                }
                break;
            case "bombs":
                switch (value) {
                    case 0:
                        newState.splice(newState.indexOf("Bomb Bag"), 1);
                        break;
                    case 1:
                        newState.push("Bomb Bag");
                        break;
                    default:
                        break;
                }
                break;
            case "gustBellows":
                switch (value) {
                    case 0:
                        newState.splice(newState.indexOf("Gust Bellows"), 1);
                        break;
                    case 1:
                        newState.push("Gust Bellows");
                        break;
                    default:
                        break;
                }
                break;
            case "whip":
                switch (value) {
                    case 0:
                        newState.splice(newState.indexOf("Whip"), 1);
                        break;
                    case 1:
                        newState.push("Whip");
                        break;
                    default:
                        break;
                }
                break;
            case "clawshots":
                switch (value) {
                    case 0:
                        newState.splice(newState.indexOf("Clawshots"), 1);
                        break;
                    case 1:
                        newState.push("Clawshots");
                        break;
                    default:
                        break;
                }
                break;
            case "bow":
                switch (value) {
                    case 0:
                        newState.splice(newState.indexOf("Bow"), 1);
                        break;
                    case 1:
                        newState.push("Bow");
                        break;
                    default:
                        break;
                }
                break;
            case "bugnet":
                switch (value) {
                    case 0:
                        newState.splice(newState.indexOf("Bug Net"), 1);
                        break;
                    case 1:
                        newState.push("Bug Net");
                        break;
                    default:
                        break;
                }
                break;
            case "sword":
                switch (value) {
                    case 0:
                        newState.splice(newState.indexOf("Practice Sword"), 1);
                        newState.splice(newState.indexOf("Goddess Sword"), 1);
                        newState.splice(newState.indexOf("Goddess Longsword"), 1);
                        newState.splice(newState.indexOf("Goddess White Sword"), 1);
                        newState.splice(newState.indexOf("Master Sword"), 1);
                        newState.splice(newState.indexOf("True Master Sword"), 1);
                        break;
                    case 1:
                        newState.push("Practice Sword");
                        break;
                    case 2:
                        newState.push("Goddess Sword");
                    break;
                    case 3:
                        newState.push("Goddess Longsword");
                    break;
                    case 4:
                        newState.push("Goddess White Sword");
                    break;
                    case 5:
                        newState.push("Master Sword");
                    break;
                    case 6:
                        newState.push("True Master Sword");
                    break;
                    default:
                        break;
                } 
                break;
            case "courage":
                switch (value) {
                    case 0:
                        newState.splice(newState.indexOf("Farore's Courage"), 1);
                        break;
                    case 1:
                        newState.push("Farore's Courage");
                        break;
                    default:
                        break;
                }
                break;
            case "power":
                switch (value) {
                    case 0:
                        newState.splice(newState.indexOf("Din's Power"), 1);
                        break;
                    case 1:
                        newState.push("Din's Power");
                        break;
                    default:
                        break;
                }
                break;
            case "wisdom":
                switch (value) {
                    case 0:
                        newState.splice(newState.indexOf("Nayru's Wisdom"), 1);
                        break;
                    case 1:
                        newState.push("Nayru's Wisdom");
                        break;
                    default:
                        break;
                }
                break;
            case "ballad":
                switch (value) {
                    case 0:
                        newState.splice(newState.indexOf("Ballad of the Goddess"), 1);
                        break;
                    case 1:
                        newState.push("Ballad of the Goddess");
                        break;
                    default:
                        break;
                }
                break;
            case "soth":
                switch (value) {
                    case 0:
                        newState.splice(newState.indexOf("Faron Song of the Hero Part"), 1);
                        newState.splice(newState.indexOf("Eldin Song of the Hero Part"), 1);
                        newState.splice(newState.indexOf("Lanayru Song of the Hero Part"), 1);
                        break;
                    case 1:
                        newState.push("Faron Song of the Hero Part");
                        break;
                    case 2:
                        newState.push("Eldin Song of the Hero Part");
                        break;
                    case 3:
                        newState.push("Lanayru Song of the Hero Part");
                        break;
                    default:
                        break;
                }
                break;
            case "harp":
                switch (value) {
                    case 0:
                        newState.splice(newState.indexOf("Goddess Harp"), 1);
                        break;
                    case 1:
                        newState.push("Goddess Harp");
                        break;
                    default:
                        break;
                }
                break;

            // Non B Items
            case "sailcloth":
                switch (value) {
                    case 0:
                        newState.splice(newState.indexOf("Sailcloth"), 1);
                        break;
                    case 1:
                        newState.push("Sailcloth");
                        break;
                    default:
                        break;
                }
                break;
            case "scale":
                switch (value) {
                    case 0:
                        newState.splice(newState.indexOf("Water Scale"), 1);
                        break;
                    case 1:
                        newState.push("Water Scale");
                        break;
                    default:
                        break;
                }
                break;
            case "earrings":
                switch (value) {
                    case 0:
                        newState.splice(newState.indexOf("Fireshield Earrings"), 1);
                        break;
                    case 1:
                        newState.push("Fireshield Earrings");
                        break;
                    default:
                        break;
                }
                break;
            case "mitts":
                switch (value) {
                    case 0:
                        newState.splice(newState.indexOf("Digging Mitts"), 1);
                        newState.splice(newState.indexOf("Mogma Mitts"), 1);
                        break;
                    case 1:
                        newState.push("Digging Mitts");
                        break;
                    case 2:
                        newState.push("Mogma Mitts");
                        break;
                    default:
                        break;
                }
                break;

            // Other
            case "stone":
                switch (value) {
                    case 0:
                        newState.splice(newState.indexOf("Stone of Trials"), 1);
                        break;
                    case 1:
                        newState.push("Stone of Trials");
                        break;
                    default:
                        break;
                }
                break;         
            case "emeraldTablet":
                switch (value) {
                    case 0:
                        newState.splice(newState.indexOf("Emerald Tablet"), 1);
                        break;
                    case 1:
                        newState.push("Emerald Tablet");
                        break;
                    default:
                        break;
                } 
                break;
            case "rubyTablet":
                switch (value) {
                    case 0:
                        newState.splice(newState.indexOf("Ruby Tablet"), 1);
                        break;
                    case 1:
                        newState.push("Ruby Tablet");
                        break;
                    default:
                        break;
                }                break;
            case "amberTablet":
                switch (value) {
                    case 0:
                        newState.splice(newState.indexOf("Amber Tablet"), 1);
                        break;
                    case 1:
                        newState.push("Amber Tablet");
                        break;
                    default:
                        break;
                }                break;
            //Dungeon Entrances
            case "svEntered":
                switch(value) {
                    case 0:
                        newState.splice(newState.indexOf("Entered Skyview"), 1);
                        break;
                    case 1:
                        newState.push("Entered Skyview");
                        break;
                    default:
                        break;
                }               break;
                case "etEntered":
                switch(value) {
                    case 0:
                        newState.splice(newState.indexOf("Entered Earth Temple"), 1);
                        break;
                    case 1:
                        newState.push("Entered Earth Temple");
                        break;
                    default:
                        break;
                }               break;
                case "lmfEntered":
                switch(value) {
                    case 0:
                        newState.splice(newState.indexOf("Entered Lanayru Mining Facility"), 1);
                        break;
                    case 1:
                        newState.push("Entered Lanayru Mining Facility");
                        break;
                    default:
                        break;
                }               break;
                case "acEntered":
                switch(value) {
                    case 0:
                        newState.splice(newState.indexOf("Entered Ancient Cistern"), 1);
                        break;
                    case 1:
                        newState.push("Entered Ancient Cistern");
                        break;
                    default:
                        break;
                }               break;
                case "sshEntered":
                switch(value) {
                    case 0:
                        newState.splice(newState.indexOf("Entered Sandship"), 1);
                        break;
                    case 1:
                        newState.push("Entered Sandship");
                        break;
                    default:
                        break;
                }               break;
                case "fsEntered":
                switch(value) {
                    case 0:
                        newState.splice(newState.indexOf("Entered Fire Sanctuary"), 1);
                        break;
                    case 1:
                        newState.push("Entered Fire Sanctuary");
                        break;
                    default:
                        break;
                }               break;
                case "skEntered":
                switch(value) {
                    case 0:
                        newState.splice(newState.indexOf("Entered Skykeep"), 1);
                        break;
                    case 1:
                        newState.push("Entered Skykeep");
                        break;
                    default:
                        break;
                }               break;
            //Boss Keys
            case "svBossKey":
                switch (value) {
                    case 0:
                        newState.splice(newState.indexOf("SW Boss Key"), 1);
                        break;
                    case 1:
                        newState.push("SW Boss Key");
                        break;
                    default:
                        break;
                }               break;
            case "etBossKey":
                switch (value) {
                    case 0:
                        newState.splice(newState.indexOf("ET Boss Key"), 1);
                        break;
                    case 1:
                        newState.push("ET Boss Key");
                        break;
                    default:
                        break;
                }               break;
            case "lmfBossKey":
                switch(value) {
                    case 0:
                        newState.splice(newState.indexOf("LMF Boss Key"), 1);
                        break;
                    case 1:
                        newState.push("LMF Boss Key");
                        break;
                    default:
                        break;
                }               break;
            case "acBossKey":
                switch (value) {
                    case 0:
                        newState.splice(newState.indexOf("AC Boss Key"), 1);
                        break;
                    case 1:
                        newState.push("AC Boss Key");
                        break;
                    default:
                        break;
                }               break;
            case "sshBossKey":
                switch (value) {
                    case 0:
                        newState.splice(newState.indexOf("SS Boss Key"), 1);
                        break;
                    case 1:
                        newState.push("SS Boss Key");
                        break;
                    default:
                        break;
                }
                break;
            case "fsBossKey":
                switch (value) {
                    case 0:
                        newState.splice(newState.indexOf("FS Boss Key"), 1);
                        break;
                    case 1:
                        newState.push("FS Boss Key");
                        break;
                    default:
                        break;
                }
                break;
            //Small Keys
            case "svSmall":
                switch (value) {
                    case 0:
                        newState.splice(newState.indexOf("SW Small Key x1"), 1);
                        newState.splice(newState.indexOf("SW Small Key x2"), 1);
                        break;
                    case 1:
                        newState.push("SW Small Key x1");
                        break;
                    case 2:
                        newState.push("SW Small Key x2");
                        break;
                    default:
                        break;
                }               break;
            case "etEntry":
                switch (value) {
                    case 0:
                        newState.splice(newState.indexOf("Key Piece x5"), 1);
                        break;
                    case 5:
                        newState.push("Key Piece x5");
                        break;
                    default:
                        break;
                }               break;
            case "lmfSmall":
                switch (value) {
                    case 0:
                        newState.splice(newState.indexOf("LMF Small Key x1"), 1);
                        break;
                    case 1:
                        newState.push("LMF Small Key x1");
                        break;
                    default:
                        break;
                }               break;
            case "acSmall":
                switch (value) {
                    case 0:
                        newState.splice(newState.indexOf("AC Small Key x1"), 1);
                        newState.splice(newState.indexOf("AC Small Key x2"), 1);
                        break;
                    case 1:
                        newState.push("AC Small Key x1");
                        break;
                    case 2:
                        newState.push("AC Small Key x2");
                        break;
                    default:
                        break;
                }               break;
            case "sshSmall":
                switch (value) {
                    case 0:
                        newState.splice(newState.indexOf("SS Small Key x1"), 1);
                        newState.splice(newState.indexOf("SS Small Key x2"), 1);
                        break;
                    case 1:
                        newState.push("SS Small Key x1");
                        break;
                    case 2:
                        newState.push("SS Small Key x2");
                        break;
                    default:
                        break;
                }               break;
            case "fsSmall":
                switch (value) {
                    case 0:
                        newState.splice(newState.indexOf("FS Small Key x1"), 1);
                        newState.splice(newState.indexOf("FS Small Key x2"), 1);
                        newState.splice(newState.indexOf("FS Small Key x3"), 1);
                        break;
                    case 1:
                        newState.push("FS Small Key x1");
                        break;
                    case 2:
                        newState.push("FS Small Key x2");
                        break;
                    case 3:
                        newState.push("FS Small Key x3");
                        break;
                    default:
                        break;
                }               break;
            case "skSmall":
                switch (value) {
                    case 0:
                        newState.splice(newState.indexOf("SK Small Key x1"), 1);
                        break;
                    case 1:
                        newState.push("SK Small Key x1");
                        break;
                    default:
                        break;
                }
            break;

            //quest items
            case "letter":
                switch (value) {
                    case 0:
                        newState.splice(newState.indexOf("Cawlin's Letter"), 1);
                        break;
                    case 1:
                        newState.push("Cawlin's Letter");
                        break;
                    default:
                        break;
                }
                break;
                case "cBeetle":
                    switch (value) {
                        case 0:
                            newState.splice(newState.indexOf("Horned Colossus Beetle"), 1);
                            break;
                        case 1:
                            newState.push("Horned Colossus Beetle");
                            break;
                        default:
                            break;
                    }
                    break;
                case "rattle":
                    switch (value) {
                        case 0:
                            newState.splice(newState.indexOf("Baby Rattle"), 1);
                            break;
                        case 1:
                            newState.push("Baby Rattle");
                            break;
                        default:
                            break;
                    }
                    break;
                case "crystals":
                switch (value) {
                    case 0:
                        newState.splice(newState.indexOf("Gratitude Crystal x5"), 1);
                        newState.splice(newState.indexOf("Gratitude Crystal x10"), 1);
                        newState.splice(newState.indexOf("Gratitude Crystal x15"), 1);
                        newState.splice(newState.indexOf("5 Gratitude Crystals x1"), 1);
                        newState.splice(newState.indexOf("5 Gratitude Crystals x2"), 1);
                        newState.splice(newState.indexOf("5 Gratitude Crystals x3"), 1);
                        newState.splice(newState.indexOf("5 Gratitude Crystals x4"), 1);
                        newState.splice(newState.indexOf("5 Gratitude Crystals x5"), 1);
                        newState.splice(newState.indexOf("5 Gratitude Crystals x6"), 1);
                        newState.splice(newState.indexOf("5 Gratitude Crystals x7"), 1);
                        newState.splice(newState.indexOf("5 Gratitude Crystals x8"), 1);
                        newState.splice(newState.indexOf("5 Gratitude Crystals x9"), 1);
                        newState.splice(newState.indexOf("5 Gratitude Crystals x10"), 1);
                        newState.splice(newState.indexOf("5 Gratitude Crystals x11"), 1);
                        newState.splice(newState.indexOf("5 Gratitude Crystals x12"), 1);
                        newState.splice(newState.indexOf("5 Gratitude Crystals x13"), 1);
                        break;
                    case 1:
                        newState.push("Gratitude Crystal x5");
                        break;
                    case 2:
                        newState.push("Gratitude Crystal x10");
                        break;
                    case 3:
                        newState.push("Gratitude Crystal x15");
                        break;
                    case 4:
                        newState.push("5 Gratitude Crystals x1");
                        break;
                    case 5:
                        newState.push("5 Gratitude Crystals x2");
                        break;
                    case 6:
                        newState.push("5 Gratitude Crystals x3");
                        break;
                    case 7:
                        newState.push("5 Gratitude Crystals x4");
                        break;
                    case 8:
                        newState.push("5 Gratitude Crystals x5");
                        break;
                    case 9:
                        newState.push("5 Gratitude Crystals x6");
                        break;
                    case 10:
                        newState.push("5 Gratitude Crystals x7");
                        break;
                    case 11:
                        newState.push("5 Gratitude Crystals x8");
                        break;
                    case 12:
                        newState.push("5 Gratitude Crystals x9");
                        break;
                    case 13:
                        newState.push("5 Gratitude Crystals x10");
                        break;
                    case 14:
                        newState.push("5 Gratitude Crystals x11");
                        break;
                    case 15:
                        newState.push("5 Gratitude Crystals x12");
                        break;
                    case 16:
                        newState.push("5 Gratitude Crystals x13");
                        break;
                    default:
                        break;
                }
                break;

            //additional items
            case "seaChart":
                switch (value) {
                    case 0:
                        newState.splice(newState.indexOf("Sea Chart"), 1);
                        break;
                    case 1:
                        newState.push("Sea Chart");
                        break;
                    default:
                        break;
                }
                break;
            case "cavesKey":
                switch (value) {
                    case 0:
                        newState.splice(newState.indexOf("LanayruCaves Small Key x1"), 1);
                        break;
                    case 1:
                        newState.push("LanayruCaves Small Key x1");
                        break;
                    default:
                        break;
                }
                break;
            case "bottle":
                switch (value) {
                    case 0:
                        newState.splice(newState.indexOf("Empty Bottle"), 1);
                        break;
                    case 1:
                        newState.push("Empty Bottle");
                        break;
                    default:
                        break;
                }
                break;
            case "pouch":
                switch (value) {
                    case 0:
                        newState.splice(newState.indexOf("Progressive Pouch"), 1);
                        break;
                    case 1:
                        newState.push("Progressive Pouch");
                        break;
                    default:
                        break;
                }
                break;
            case "spiralCharge":
                switch (value) {
                    case 0:
                        newState.splice(newState.indexOf("Sprial Charge"), 1);
                        break;
                    case 1:
                        newState.push("Spiral Charge");
                        break;
                    default:
                        break;
                }
                break;
            default:
                break;
        }
        this.setState({items: newState});
        this.setState(prevState => ({
            itemClicked: true
        }));
    }
    
    importState(state) {
        this.setState(state)
    }

    componentWillUnmount() {
        window.removeEventListener('resize', this.updateWindowDimensions);
    }

    updateWindowDimensions() {
        this.setState({ width: window.innerWidth, height: window.innerHeight });
    }
}

export default Tracker;<|MERGE_RESOLUTION|>--- conflicted
+++ resolved
@@ -9,15 +9,12 @@
 import DungeonTracker from './itemTracker/dungeonTracker';
 import QuineMcCluskey from 'quine-mccluskey-js/quinemccluskey'
 import CubeTracker from './locationTracker/cubeTracker';
-<<<<<<< HEAD
 import {SketchPicker} from 'react-color'
 import BooleanExpression from './logic/booleanExpression';
 import _ from 'lodash'
-=======
 import Button from 'react-bootstrap/Button';
 import ColorScheme from './customization/colorScheme';
 import CustomizationModal from './customization/customizationModal';
->>>>>>> 1ec1a9a7
 
 const request = require('request');
 const yaml = require('js-yaml');
@@ -273,14 +270,8 @@
         this.updateLocationLogic = this.updateLocationLogic.bind(this);
         this.updateWindowDimensions = this.updateWindowDimensions.bind(this);
         this.importState = this.importState.bind(this);
-<<<<<<< HEAD
         this.parseRequirement = this.parseRequirement.bind(this);
-
-        // let f = new QuineMcCluskey("ABC", [3, 4, 5, 6, 7])
-        // console.log(f.getFunction())
-=======
         this.updateColorScheme = this.updateColorScheme.bind(this);
->>>>>>> 1ec1a9a7
         this.updatePastMacro = this.updatePastMacro.bind(this);
     }
     
