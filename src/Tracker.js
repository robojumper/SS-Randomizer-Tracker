--- conflicted
+++ resolved
@@ -7,12 +7,9 @@
 import Row from "react-bootstrap/cjs/Row";
 import ImportExport from "./import-export";
 import DungeonTracker from './itemTracker/dungeonTracker';
-<<<<<<< HEAD
 import QuineMcCluskey from 'quine-mccluskey-js/quinemccluskey'
-=======
 import CubeTracker from './locationTracker/cubeTracker';
 import {SketchPicker} from 'react-color'
->>>>>>> 548ca5a9
 
 const request = require('request');
 const yaml = require('js-yaml');
@@ -201,11 +198,7 @@
                 fsSmall_3: 0,
                 skSmall: 1,
             },
-<<<<<<< HEAD
-            macros: {}
-=======
             background: '#fff'
->>>>>>> 548ca5a9
         };
         //this.setState({options: json})
         console.log(this.state.options);
@@ -375,104 +368,27 @@
         // let qmSentence = 
         let f = new QuineMcCluskey("ABCD", minterms)
         console.log(f.getFunction());
-        // //updating window properties
-        // this.updateWindowDimensions();
-        // window.addEventListener('resize', this.updateWindowDimensions);  
-        // //request and parse the locations and macros yaml file from the randomizer repositroy
-        // //This ensures that we always have up to date locations and logic
-        // request.get('https://raw.githubusercontent.com/lepelog/sslib/master/SS%20Rando%20Logic%20-%20Macros.yaml', (error, response, body) => {
-        //     if (error || response.statusCode !== 200) return;
-        //     const macros = yaml.safeLoad(body);
-        //     let parsedMacros = {};
-        //     for (let macro in macros) {
-        //         parsedMacros[macro] = this.parseLogicExpression(macros[macro])
-        //     }
-        //     //no entrance randomizer, sub default macros in
-        //     parsedMacros["Can Access Skyview"] = parsedMacros["Can Access Dungeon Entrance In Deep Woods"];
-        //     parsedMacros["Can Access Earth Temple"] = parsedMacros["Can Access Dungeon Entrance In Eldin Volcano"];
-        //     parsedMacros["Can Access Lanayru Mining Facility"] = parsedMacros["Can Access Dungeon Entrance In Lanayru Desert"];
-        //     parsedMacros["Can Access Ancient Cistern"] = parsedMacros["Can Access Dungeon Entrance In Lake Floria"];
-        //     parsedMacros["Can Access Sandship"] = parsedMacros["Can Access Dungeon Entrance In Sand Sea"];
-        //     parsedMacros["Can Access Fire Sanctuary"] = parsedMacros["Can Access Dungeon Entrance In Volcano Summit"];
-        //     parsedMacros["Can Access Skykeep"] = parsedMacros["Can Access Dungeon Entrance On Skyloft"];
-
-<<<<<<< HEAD
-        //     this.setState({macros: parsedMacros})
-        //     request.get('https://raw.githubusercontent.com/lepelog/sslib/master/SS%20Rando%20Logic%20-%20Item%20Location.yaml', (error, response, body) => {
-        //         if (!error && response.statusCode === 200) {
-        //             const doc = yaml.safeLoad(body);
-        //             console.log(doc)
-        //             const locations = {};
-        //             let counter = 0;
-        //             let checksPerLocation = {};
-        //             let accessiblePerLocation = {};
-        //             for (var location in doc) {
-        //                 const splitName = location.split('-', 2);
-        //                 let group = splitName[0].trim(); //group is the area the location belongs to (e.g. Skyloft, Faron, etc.)
-        //                 //fix groups that have specific naming for randomizer reasons
-        //                 if (group === 'Skyview Boss Room' || group === 'Skyview Spring') {
-        //                     group = 'Skyview'
-        //                 } else if (group === 'ET Boss Room' || group === 'ET Spring') {
-        //                     group = 'Earth Temple';
-        //                 } else if (group === 'LMF boss room') {
-        //                     group = 'Lanayru Mining Facility';
-        //                 } else if (group === 'AC Boss Room') {
-        //                     group = 'Ancient Cistern';
-        //                 } else if (group === 'Skyloft Silent Realm') {
-        //                     group = 'Skyloft';
-        //                 } else if (group === 'Faron Silent Realm') {
-        //                     group = 'Faron Woods';
-        //                 } else if (group === 'Eldin Silent Realm') {
-        //                     group = 'Eldin Volcano';
-        //                 } else if (group === 'Lanayru Silent Realm') {
-        //                     group = 'Lanayru';
-        //                 } else if (group === 'Skykeep') {
-        //                     group = 'Sky Keep';
-        //                 }
-        //                 const locationName = splitName[1].trim();
-        //                 if (locations[group] == null) {
-        //                     locations[group] = [];
-        //                 }
-        //                 if (checksPerLocation[group]== null) { //creates new entries in dictionary if location wasn't present before
-        //                     checksPerLocation[group] = 0;
-        //                 }
-        //                 if (accessiblePerLocation[group]== null) {
-        //                     accessiblePerLocation[group] = 0;
-        //                 }
-        //                 let logicExpression = this.parseLogicExpression(doc[location].Need);
-        //                 let finalRequirements = this.cleanUpLogicalString(
-                            //     this.parseLogicExpressionToString(this.parseFullLogicExpression(logicExpression), 0)
-                            // );
-        //                 let newLocation = {
-        //                     localId: -1,
-        //                     name: locationName.trim(),  
-        //                     checked: false,
-        //                     logicExpression: logicExpression,
-        //                     needs: finalRequirements,
-        //                     inLogic: this.meetsRequirements(logicExpression)
-        //                 }
-        //                 let id = locations[group].push(newLocation) - 1;
-        //                 locations[group][id].localId = id;
-        //                 ++checksPerLocation[group]; //counts how many checks are in each location
-        //                 if (locations[group][id].inLogic) {++accessiblePerLocation[group];}
-        //                 ++counter;
-        //             }
-        //             console.log(locations)
-        //             const locationGroups = [];
-        //             for (var group in locations) {
-        //                 locationGroups.push(group);
-        //             }
-        //             this.setState({
-        //                 locations: locations,
-        //                 locationGroups: locationGroups, 
-        //                 totalChecks: counter,
-        //                 checksPerLocation: checksPerLocation,
-        //                 accessiblePerLocation: accessiblePerLocation
-        //             });
-        //         }
-        //     });
-        // });
-=======
+        //updating window properties
+        this.updateWindowDimensions();
+        window.addEventListener('resize', this.updateWindowDimensions);  
+        //request and parse the locations and macros yaml file from the randomizer repositroy
+        //This ensures that we always have up to date locations and logic
+        request.get('https://raw.githubusercontent.com/lepelog/sslib/master/SS%20Rando%20Logic%20-%20Macros.yaml', (error, response, body) => {
+            if (error || response.statusCode !== 200) return;
+            const macros = yaml.safeLoad(body);
+            let parsedMacros = {};
+            for (let macro in macros) {
+                parsedMacros[macro] = this.parseLogicExpression(macros[macro])
+            }
+            //no entrance randomizer, sub default macros in
+            parsedMacros["Can Access Skyview"] = parsedMacros["Can Access Dungeon Entrance In Deep Woods"];
+            parsedMacros["Can Access Earth Temple"] = parsedMacros["Can Access Dungeon Entrance In Eldin Volcano"];
+            parsedMacros["Can Access Lanayru Mining Facility"] = parsedMacros["Can Access Dungeon Entrance In Lanayru Desert"];
+            parsedMacros["Can Access Ancient Cistern"] = parsedMacros["Can Access Dungeon Entrance In Lake Floria"];
+            parsedMacros["Can Access Sandship"] = parsedMacros["Can Access Dungeon Entrance In Sand Sea"];
+            parsedMacros["Can Access Fire Sanctuary"] = parsedMacros["Can Access Dungeon Entrance In Volcano Summit"];
+            parsedMacros["Can Access Skykeep"] = parsedMacros["Can Access Dungeon Entrance On Skyloft"];
+
             this.setState({macros: parsedMacros})
             request.get('https://raw.githubusercontent.com/lepelog/sslib/master/SS%20Rando%20Logic%20-%20Item%20Location.yaml', (error, response, body) => {
                 if (!error && response.statusCode === 200) {
@@ -577,7 +493,6 @@
                 }
             });
         });
->>>>>>> 548ca5a9
     }
 
     parseLogicExpression(expression) {
@@ -725,8 +640,6 @@
             if (finalRequirements.includes(expression)) {
                 return;
             }
-<<<<<<< HEAD
-=======
             //check for simple option exclusions (i.e. option or B where the option evaluates to true)
             //check if the requirement contains an option and if is eligible for simple simplification
             // console.log(expression)
@@ -742,7 +655,6 @@
                     expression = optionSplit[1].split(" or ").slice(1).join(" ").trim();
                 }
             }
->>>>>>> 548ca5a9
             //exclude or requirements where one of the elements is already required
             if (expression.includes(" or ") && !(expression.includes(" and "))) {
                 let split = expression.split(" or ");
@@ -767,11 +679,7 @@
         if (parsed === undefined) {
             return false;
         }
-<<<<<<< HEAD
-        if (macro.includes("Gratitude Crystal") && parsed[0] !== "Nothing") {
-=======
         if (macro.includes("Gratitude Crystal")) {
->>>>>>> 548ca5a9
             console.log("failing macro as crystal")
             return false;
         }
