import React from 'react';
import LocationTracker from './locationTracker/LocationTracker';
import ItemTracker from './itemTracker/itemTracker'
import BasicCounters from './BasicCounters'
import Container from "react-bootstrap/Container";
import Col from "react-bootstrap/Col";
import Row from "react-bootstrap/cjs/Row";

const request = require('request');
const yaml = require('js-yaml');

//state structure
//locationGroups: array of strings containing the full list of location group names
//locations: array containing the full list of individual locations and their data with the following heirarchy
//  groups
//      locations
//          checked
//example:
//  Skyloft
//      Fledge
//          true
//      Practice Sword
//          false
//  Lanayru
//      Chest Near Party Wheel
//          false
class Tracker extends React.Component {

    constructor(props) {
        super(props);
        this.state = {
            locationGroups: [],
            locations: [],
            items: [],
            totalChecks: 0,
            totalChecksChecked: 0,
            checksPerLocation: {},
            accessiblePerLocation: {},
            width: window.innerWidth,
            height: window.innerHeight,
            itemClicked: false
        };
         //bind this to handlers to ensure that context is correct when they are called so they have access to this.state and this.props
        this.handleGroupClick = this.handleGroupClick.bind(this);
        this.handleLocationClick = this.handleLocationClick.bind(this);
        this.handleItemClick = this.handleItemClick.bind(this);
        this.parseLogicExpression = this.parseLogicExpression.bind(this);
        this.parseFullLogicExpression = this.parseFullLogicExpression.bind(this);
        this.parseLogicExpressionToString = this.parseLogicExpressionToString.bind(this);
        this.isLogicSymbol = this.isLogicSymbol.bind(this);
        this.isMacro = this.isMacro.bind(this);
        this.parseMacro = this.parseMacro.bind(this);
        this.checkAllRequirements = this.checkAllRequirements.bind(this);
        this.meetsRequirements = this.meetsRequirements.bind(this);
        this.meetsRequirement = this.meetsRequirement.bind(this);
        this.meetsCompoundRequirement = this.meetsCompoundRequirement.bind(this);
        this.updateLocationLogic = this.updateLocationLogic.bind(this);
        this.updateWindowDimensions = this.updateWindowDimensions.bind(this);
    }

    componentDidMount() {
        //updating window properties
        this.updateWindowDimensions();
        window.addEventListener('resize', this.updateWindowDimensions);  
        //request and parse the locations and macros yaml file from the randomizer repositroy
        //This ensures that we always have up to date locations and logic
        request.get('https://raw.githubusercontent.com/lepelog/sslib/master/SS%20Rando%20Logic%20-%20Macros.yaml', (error, response, body) => {
            if (error || response.statusCode !== 200) return;
            const macros = yaml.safeLoad(body);
            let parsedMacros = [];
            for (let macro in macros) {
                parsedMacros[macro] = this.parseLogicExpression(macros[macro])
            }
            //no entrance randomizer, sub default macros in
            parsedMacros["Can Access Skyview"] = parsedMacros["Can Access Dungeon Entrance In Deep Woods"];
            parsedMacros["Can Access Earth Temple"] = parsedMacros["Can Access Dungeon Entrance In Eldin Volcano"];
            parsedMacros["Can Access Lanayru Mining Facility"] = parsedMacros["Can Access Dungeon Entrance In Lanayru Desert"];
            parsedMacros["Can Access Ancient Cistern"] = parsedMacros["Can Access Dungeon Entrance In Lake Floria"];
            parsedMacros["Can Access Sandship"] = parsedMacros["Can Access Dungeon Entrance In Sand Sea"];
            parsedMacros["Can Access Fire Sanctuary"] = parsedMacros["Can Access Dungeon Entrance In Volcano Summit"];
            parsedMacros["Can Access Skykeep"] = parsedMacros["Can Access Dungeon Entrance On Skyloft"];

            this.setState({macros: parsedMacros})
            request.get('https://raw.githubusercontent.com/lepelog/sslib/master/SS%20Rando%20Logic%20-%20Item%20Location.yaml', (error, response, body) => {
                if (!error && response.statusCode === 200) {
                    const doc = yaml.safeLoad(body);
                    const locations = [];
                    let counter = 0;
                    let checksPerLocation = {};
                    let accessiblePerLocation = {};
                    for (var location in doc) {
                        const splitName = location.split('-', 2);
                        let group = splitName[0].trim(); //group is the area the location belongs to (e.g. Skyloft, Faron, etc.)
                        //fix groups that have specific naming for randomizer reasons
                        if (group === 'Skyview Boss Room' || group === 'Skyview Spring') {
                            group = 'Skyview'
                        } else if (group === 'ET Boss Room' || group === 'ET Spring') {
                            group = 'Earth Temple';
                        } else if (group === 'LMF boss room') {
                            group = 'Lanayru Mining Facility';
                        } else if (group === 'AC Boss Room') {
                            group = 'Ancient Cistern';
                        } else if (group === 'Skyloft Silent Realm') {
                            group = 'Skyloft';
                        } else if (group === 'Faron Silent Realm') {
                            group = 'Faron Woods';
                        } else if (group === 'Eldin Silent Realm') {
                            group = 'Eldin Volcano';
                        } else if (group === 'Lanyru Silent Realm') {
                            group = 'Lanayru';
                        } else if (group === 'Skykeep') {
                            group = 'Sky Keep';
                        }
                        const locationName = splitName[1].trim();
                        if (locations[group] == null) {
                            locations[group] = [];
                        }
                        if (checksPerLocation[group]== null) { //creates new entries in dictionary if location wasn't present before
                            checksPerLocation[group] = 0;
                        }
                        if (accessiblePerLocation[group]== null) {
                            accessiblePerLocation[group] = 0;
                        }

                        let logicExpression = this.parseLogicExpression(doc[location].Need);
                        let finalRequirements = this.parseLogicExpressionToString(this.parseFullLogicExpression(logicExpression), 0)
                        let newLocation = {
                            localId: -1,
                            name: locationName.trim(),  
                            checked: false,
                            logicExpression: logicExpression,
                            needs: finalRequirements,
                            inLogic: this.meetsRequirements(logicExpression)
                        }
                        let id = locations[group].push(newLocation) - 1;
                        locations[group][id].localId = id;
                        ++checksPerLocation[group]; //counts how many checks are in each location
                        if (locations[group][id].inLogic) {++accessiblePerLocation[group];}
                        ++counter;
                    }
                    this.setState({locations: locations})
                    const locationGroups = [];
                    for (var group in locations) {
                        locationGroups.push(group);
                    }
                    this.setState({locationGroups: locationGroups});
                    this.setState({totalChecks: counter});
                    this.setState({checksPerLocation: checksPerLocation});
                    this.setState({accessiblePerLocation: accessiblePerLocation});
                }
            });
        });
    }

    parseLogicExpression(expression) {
        let tokens = expression.split(/([&|()])/);
        //trim all the results
        tokens.forEach((token, index) => {
            tokens[index] = token.trim();
        });
        tokens = tokens.filter(token => token.length > 0);

        let stack = [];
        tokens.forEach(token => {
            if (token === "(") {
                stack.push("(");
            } else if (token === ")") {
                let nestedTokens = [];
                let nestedParenthesesLevel = 0;
                while (stack.length !== 0) {
                    let exp = stack.pop();
                    if (exp === "(") {
                        if (nestedParenthesesLevel === 0) {
                            break;
                        } else {
                            nestedParenthesesLevel--;
                        }
                    }
                    if (exp === ")") {
                        nestedParenthesesLevel++;
                    }
                    nestedTokens.push(exp);
                }
                nestedTokens.reverse();
                stack.push("(");
                stack.push(nestedTokens);
                stack.push(")");
            } else { //found an actual expression
                stack.push(token);
            }
        });
        return stack;
    }

    parseFullLogicExpression(expression) {
        let tokens = expression.slice()
        tokens = tokens.filter(token => token.length > 0);

        let stack = [];
        tokens.forEach(token => {
            if (token === "(") {
                stack.push("(");
            } else if (token === ")") {
                let nestedTokens = [];
                let nestedParenthesesLevel = 0;
                while (stack.length !== 0) {
                    let exp = stack.pop();
                    if (exp === "(") {
                        if (nestedParenthesesLevel === 0) {
                            break;
                        } else {
                            nestedParenthesesLevel--;
                        }
                    }
                    if (exp === ")") {
                        nestedParenthesesLevel++;
                    }
                    if (this.isMacro(exp)) {
                        nestedTokens = nestedTokens.concat(this.parseFullLogicExpression(this.parseMacro(exp)));
                    } else {
                        if (typeof(exp) === "string") {
                            nestedTokens.push(exp)
                        } else {
                            nestedTokens = nestedTokens.concat(this.parseFullLogicExpression(exp));
                        }
                    }
                }
                nestedTokens.reverse();
                stack.push("(");
                stack = stack.concat(nestedTokens);
                stack.push(")");
            } else { //found an actual expression
                if (this.isMacro(token)) {
                    stack = stack.concat(this.parseFullLogicExpression(this.parseMacro(token)));
                } else {
                    if (typeof(token) === "string") {
                        stack.push(token)
                    } else {
                        stack = stack.concat(this.parseFullLogicExpression(token));
                    }
                }
            }
        });
        return stack;
    }

    parseLogicExpressionToString(logicExpression, nestedLevel) {
        let requirements = logicExpression.slice();
        let finalRequirements = [];
        let nestedParenthesesLevel = nestedLevel;
        let current = "";
        requirements.forEach(req => {
            if (typeof(req) === "string") {
                if (req === "(") {
                    if (nestedParenthesesLevel !== 0) {
                        current += "(";
                    }
                    nestedParenthesesLevel--;
                } else if (req === ")") {
                    nestedParenthesesLevel++;
                    if (nestedParenthesesLevel === 0) {
                        finalRequirements.push(current);
                        current = "";
                    } else {
                        current += ")"
                    }
                } else if (req === "&") {
                    if (nestedParenthesesLevel !== 0) {
                        current += " and "
                    } else {
                        finalRequirements.push(current);
                        current = "";
                    }
                } else if (req === "|") {
                    current += " or "
                } else {
                    current += req;
                }
            } else {
                finalRequirements = finalRequirements.concat(this.parseLogicExpressionToString(req, nestedParenthesesLevel));
            }
        });
        if (current !== "") {
            finalRequirements.push(current);
        }
        return finalRequirements;
    }

    isLogicSymbol(token) {
        return token !== "&" && token !== "|" && token !== "(" && token !== ")"
    }

    isMacro(macro) {
        let parsed = this.state.macros[macro];
        if (parsed === undefined) {
            return false;
        }
        if (parsed.includes("|") || parsed.includes("&")) {
            return true;
        }
        if (parsed[0].includes("Progressive")) {
            return false;
        }
        return parsed;
    }

    parseMacro(macro) {
        return this.state.macros[macro];
    }

    checkAllRequirements() {
        for (let group in this.state.locations) {
            this.state.locations[group].forEach(location => {
                location.inLogic = this.meetsCompoundRequirement(location.logicExpression);
            });
        }
    }

    //checks if an entire list of requirements are met for a check
    meetsRequirements(requirements) {
        let met = true;
        requirements.forEach(requirement => {
            if (!this.meetsRequirement(requirement)) {
                met = false;
            }
        });
        return met;
    }

    //checks an individual requirement for a check
    meetsRequirement(requirement) {
        if (requirement === "Nothing") {
            return true;
        }
        if (requirement === "(" || requirement === ")" || requirement === "&" || requirement === "|") {
            return true;
        }
        let macro = this.state.macros[requirement];
        if (this.state.items.includes(requirement)) {
            return true;
        } else if (macro !== undefined) {
            return this.meetsCompoundRequirement(macro);
        } else {
            return false;
        }
    }

    meetsCompoundRequirement(requirement) {
        let tokens = requirement;
        tokens = tokens.filter(token => token !== "" || token !== " ");
        tokens.reverse();
        let expressionType = "";
        let subexpressionResults = [];
        while(tokens.length > 0) {
            let token = tokens.pop();
            if (token === "|") {
                expressionType = "OR"
            } else if (tokens === "&") {
                expressionType = "AND"
            } else if (token === "(") {
                let nestedExpression = tokens.pop();
                if (nestedExpression === "(") { //nested parenthesis
                    nestedExpression = ["("] + tokens.pop();
                }
                subexpressionResults.push(this.meetsCompoundRequirement(nestedExpression));
                if (tokens.pop() !== ")") {
                    console.log("ERROR: MISSING CLOSING PARENTHESIS")
                }
            } else {
                subexpressionResults.push(this.meetsRequirement(token))
            }
        }

        if (expressionType === "OR") {
            return subexpressionResults.some(result => result)
        } else {
            return subexpressionResults.every(result => result)
        }
    }

    handleGroupClick(group) {
        if (this.state.expandedGroup === group) {
            this.setState({expandedGroup: ''}); //deselection if the opened group is clicked again
        } else {
            this.setState({expandedGroup: group});
        }
    }

    handleLocationClick(group, location) {
        console.log("Location clicked");
        const newState = Object.assign({}, this.state.locations); //copy current state
        newState[group][location].checked = !newState[group][location].checked;
        this.setState({locations: newState});
        let newTotalChecksChecked = this.state.totalChecksChecked;
        newState[group][location].checked ?  ++newTotalChecksChecked : --newTotalChecksChecked;
        this.setState({totalChecksChecked: newTotalChecksChecked});
        const NewStateChecksPerLocation = Object.assign({}, this.state.checksPerLocation);
        newState[group][location].checked ? --NewStateChecksPerLocation[group] : ++NewStateChecksPerLocation[group]; //decrements total checks in area when one is checked and vice-versa
        this.setState({checksPerLocation: NewStateChecksPerLocation});
        if (newState[group][location].inLogic) {
            const NewStateAccessiblePerLocation = Object.assign({}, this.state.accessiblePerLocation);
            newState[group][location].checked ? --NewStateAccessiblePerLocation[group] : ++ NewStateAccessiblePerLocation[group];
            this.setState({accessiblePerLocation: NewStateAccessiblePerLocation});
        }
    }

    handleItemClick()
    {
        console.log("Handle item click");
        this.setState(prevState => ({
            itemClicked: true
        }));
    }

    itemClickedCounterUpdate()
    {
        const NewStateAccessiblePerLocation = Object.assign({}, this.state.accessiblePerLocation);
        for (let group in this.state.locations) {
            let counter = 0;
            this.state.locations[group].forEach(location => {
                if(location.inLogic && !location.checked){++counter;}
            });
            NewStateAccessiblePerLocation[group] = counter;
        }
        this.setState({accessiblePerLocation: NewStateAccessiblePerLocation});
        this.setState(prevState => ({
            itemClicked: false
        }));          
    }

    updateLocationLogic(item, value) {
        let newState = this.state.items.slice();
        switch (item) {
            case "beetle":
                switch (value) {
                    case 0:
                        newState.splice(newState.indexOf("Beetle"), 1);
                        newState.splice(newState.indexOf("Hook Beetle"), 1);
                        break;
                    case 1:
                        newState.push("Beetle");
                        break;
                    case 2:
                        newState.push("Hook Beetle");
                        break;
                    default:
                        break;
                }
                break;
            case "slingshot":
                switch (value) {
                    case 0:
                        newState.splice(newState.indexOf("Slingshot"), 1);
                        break;
                    case 1:
                        newState.push("Slingshot");
                        break;
                    default:
                        break;
                }
                break;
            case "bombs":
                switch (value) {
                    case 0:
                        newState.splice(newState.indexOf("Bomb Bag"), 1);
                        break;
                    case 1:
                        newState.push("Bomb Bag");
                        break;
                    default:
                        break;
                }
                break;
            case "gustBellows":
                switch (value) {
                    case 0:
                        newState.splice(newState.indexOf("Gust Bellows"), 1);
                        break;
                    case 1:
                        newState.push("Gust Bellows");
                        break;
                    default:
                        break;
                }
                break;
            case "whip":
                switch (value) {
                    case 0:
                        newState.splice(newState.indexOf("Whip"), 1);
                        break;
                    case 1:
                        newState.push("Whip");
                        break;
                    default:
                        break;
                }
                break;
            case "clawshots":
                switch (value) {
                    case 0:
                        newState.splice(newState.indexOf("Clawshots"), 1);
                        break;
                    case 1:
                        newState.push("Clawshots");
                        break;
                    default:
                        break;
                }
                break;
            case "bow":
                switch (value) {
                    case 0:
                        newState.splice(newState.indexOf("Bow"), 1);
                        break;
                    case 1:
                        newState.push("Bow");
                        break;
                    default:
                        break;
                }
                break;
            case "bugnet":
                switch (value) {
                    case 0:
                        newState.splice(newState.indexOf("Bug Net"), 1);
                        break;
                    case 1:
                        newState.push("Bug Net");
                        break;
                    default:
                        break;
                }
                break;
            case "sword":
                switch (value) {
                    case 0:
                        newState.splice(newState.indexOf("Practice Sword"), 1);
                        newState.splice(newState.indexOf("Goddess Sword"), 1);
                        newState.splice(newState.indexOf("Goddess Longsword"), 1);
                        newState.splice(newState.indexOf("Goddess White Sword"), 1);
                        newState.splice(newState.indexOf("Master Sword"), 1);
                        newState.splice(newState.indexOf("True Master Sword"), 1);
                        break;
                    case 1:
                        newState.push("Practice Sword");
                        break;
                    case 2:
                        newState.push("Goddess Sword");
                    break;
                    case 3:
                        newState.push("Goddess Longsword");
                    break;
                    case 4:
                        newState.push("Goddess White Sword");
                    break;
                    case 5:
                        newState.push("Master Sword");
                    break;
                    case 6:
                        newState.push("True Master Sword");
                    break;
                    default:
                        break;
                } 
                break;
            case "courage":
                switch (value) {
                    case 0:
                        newState.splice(newState.indexOf("Farore's Courage"), 1);
                        break;
                    case 1:
                        newState.push("Farore's Courage");
                        break;
                    default:
                        break;
                }
                break;
            case "power":
                switch (value) {
                    case 0:
                        newState.splice(newState.indexOf("Din's Power"), 1);
                        break;
                    case 1:
                        newState.push("Din's Power");
                        break;
                    default:
                        break;
                }
                break;
            case "wisdom":
                switch (value) {
                    case 0:
                        newState.splice(newState.indexOf("Nayru's Wisdom"), 1);
                        break;
                    case 1:
                        newState.push("Nayru's Wisdom");
                        break;
                    default:
                        break;
                }
                break;
            case "ballad":
                switch (value) {
                    case 0:
                        newState.splice(newState.indexOf("Ballad of the Goddess"), 1);
                        break;
                    case 1:
                        newState.push("Ballad of the Goddess");
                        break;
                    default:
                        break;
                }
                break;
            case "soth":
                switch (value) {
                    case 0:
                        newState.splice(newState.indexOf("Faron Song of the Hero Part"), 1);
                        newState.splice(newState.indexOf("Eldin Song of the Hero Part"), 1);
                        newState.splice(newState.indexOf("Lanayru Song of the Hero Part"), 1);
                        break;
                    case 1:
                        newState.push("Faron Song of the Hero Part");
                        break;
                    case 2:
                        newState.push("Eldin Song of the Hero Part");
                        break;
                    case 3:
                        newState.push("Lanayru Song of the Hero Part");
                        break;
                    default:
                        break;
                }
                break;
            case "harp":
                switch (value) {
                    case 0:
                        newState.splice(newState.indexOf("Goddess Harp"), 1);
                        break;
                    case 1:
                        newState.push("Goddess Harp");
                        break;
                    default:
                        break;
                }
                break;

            // Non B Items
            case "sailcloth":
                switch (value) {
                    case 0:
                        newState.splice(newState.indexOf("Sailcloth"), 1);
                        break;
                    case 1:
                        newState.push("Sailcloth");
                        break;
                    default:
                        break;
                }
                break;
            case "scale":
                switch (value) {
                    case 0:
                        newState.splice(newState.indexOf("Water Scale"), 1);
                        break;
                    case 1:
                        newState.push("Water Scale");
                        break;
                    default:
                        break;
                }
                break;
            case "earrings":
                switch (value) {
                    case 0:
                        newState.splice(newState.indexOf("Fireshield Earrings"), 1);
                        break;
                    case 1:
                        newState.push("Fireshield Earrings");
                        break;
                    default:
                        break;
                }
                break;
            case "mitts":
                switch (value) {
                    case 0:
                        newState.splice(newState.indexOf("Digging Mitts"), 1);
                        newState.splice(newState.indexOf("Mogma Mitts"), 1);
                        break;
                    case 1:
                        newState.push("Digging Mitts");
                        break;
                    case 2:
                        newState.push("Mogma Mitts");
                        break;
                    default:
                        break;
                }
                break;

            // Other
            case "stone":
                switch (value) {
                    case 0:
                        newState.splice(newState.indexOf("Stone of Trials"), 1);
                        break;
                    case 1:
                        newState.push("Stone of Trials");
                        break;
                    default:
                        break;
                }
                break;         
            case "emeraldTablet":
                switch (value) {
                    case 0:
                        newState.splice(newState.indexOf("Emerald Tablet"), 1);
                        break;
                    case 1:
                        newState.push("Emerald Tablet");
                        break;
                    default:
                        break;
                } 
                break;
            case "rubyTablet":
                switch (value) {
                    case 0:
                        newState.splice(newState.indexOf("Ruby Tablet"), 1);
                        break;
                    case 1:
                        newState.push("Ruby Tablet");
                        break;
                    default:
                        break;
                }                break;
            case "amberTablet":
                switch (value) {
                    case 0:
                        newState.splice(newState.indexOf("Amber Tablet"), 1);
                        break;
                    case 1:
                        newState.push("Amber Tablet");
                        break;
                    default:
                        break;
                }                break;
            //Boss Keys
            case "stBossKey":
                switch (value) {
                    case 0:
                        newState.splice(newState.indexOf("SW Boss Key"), 1);
                        break;
                    case 1:
                        newState.push("SW Boss Key");
                        break;
                    default:
                        break;
                }               break;
            case "etBossKey":
                switch (value) {
                    case 0:
                        newState.splice(newState.indexOf("ET Boss Key"), 1);
                        break;
                    case 1:
                        newState.push("ET Boss Key");
                        break;
                    default:
                        break;
                }               break;
            case "lmfBossKey":
                switch(value) {
                    case 0:
                        newState.splice(newState.indexOf("LMF Boss Key"), 1);
                        break;
                    case 1:
                        newState.push("LMF Boss Key");
                        break;
                    default:
                        break;
                }               break;
            case "acBossKey":
                switch (value) {
                    case 0:
                        newState.splice(newState.indexOf("AC Boss Key"), 1);
                        break;
                    case 1:
                        newState.push("AC Boss Key");
                        break;
                    default:
                        break;
                }               break;
            case "sshBossKey":
                switch (value) {
                    case 0:
                        newState.splice(newState.indexOf("SS Boss Key"), 1);
                        break;
                    case 1:
                        newState.push("SS Boss Key");
                    default:
                        break;
                }               break;
            case "fsBossKey":
                switch (value) {
                    case 0:
                        newState.splice(newState.indexOf("FS Boss Key"), 1);
                        break;
                    case 1:
                        newState.push("FS Boss Key");
                        break;
                    default:
                        break;
                }               break;
            //Small Keys
            case "stSmall":
                switch (value) {
                    case 0:
                        newState.splice(newState.indexOf("SW Small Key x1"), 1);
                        newState.splice(newState.indexOf("SW Small Key x2"), 1);
                        break;
                    case 1:
                        newState.push("SW Small Key x1");
                        break;
                    case 2:
                        newState.push("SW Small Key x2");
                        break;
                    default:
                        break;
                }               break;
            case "etEntry":
                switch (value) {
                    case 0:
                        newState.splice(newState.indexOf("Key Piece x5"), 1);
                        break;
                    case 5:
                        newState.push("Key Piece x5");
                        break;
                    default:
                        break;
                }               break;
            case "lmfSmall":
                switch (value) {
                    case 0:
                        newState.splice(newState.indexOf("LMF Small Key x1"), 1);
                        break;
                    case 1:
                        newState.push("LMF Small Key x1");
                        break;
                    default:
                        break;
                }               break;
            case "acSmall":
                switch (value) {
                    case 0:
                        newState.splice(newState.indexOf("AC Small Key x1"), 1);
                        newState.splice(newState.indexOf("AC Small Key x2"), 1);
                        break;
                    case 1:
                        newState.push("AC Small Key x1");
                        break;
                    case 2:
                        newState.push("AC Small Key x2");
                        break;
                    default:
                        break;
                }               break;
            case "sshSmall":
                switch (value) {
                    case 0:
                        newState.splice(newState.indexOf("SS Small Key x1"), 1);
                        newState.splice(newState.indexOf("SS Small Key x2"), 1);
                        break;
                    case 1:
                        newState.push("SS Small Key x1");
                        break;
                    case 2:
                        newState.push("SS Small Key x2");
                        break;
                    default:
                        break;
                }               break;
            case "fsSmall":
                switch (value) {
                    case 0:
                        newState.splice(newState.indexOf("FS Small Key x1"), 1);
                        newState.splice(newState.indexOf("FS Small Key x2"), 1);
                        newState.splice(newState.indexOf("FS Small Key x3"), 1);
                        break;
                    case 1:
                        newState.push("FS Small Key x1");
                        break;
                    case 2:
                        newState.push("FS Small Key x2");
                        break;
                    case 3:
                        newState.push("FS Small Key x3");
                        break;
                    default:
                        break;
                }               break;
            case "skSmall":
                switch (value) {
                    case 0:
                        newState.splice(newState.indexOf("SK Small Key x1"), 1);
                        break;
                    case 1:
                        newState.push("SK Small Key x1");
                        break;
                    default:
                        break;
                }               break;
            default:
                break;
        }
        this.setState({items: newState});
    }

    render() {
        console.log("Rendered");
        this.checkAllRequirements();
        if(this.state.itemClicked){
            console.log("Item clicked true");
            this.itemClickedCounterUpdate();
        }
        const itemTrackerStyle = {
            position: 'fixed',
            width: 12 * this.state.width / 30, //this is supposed to be *a bit* more than 1/3
            height: this.state.height,
            left: 0,
            top: 0,
            margin: "1%",
            // border: '3px solid #73AD21'
        }

        const  locationTrackerStyle = {
            position: 'absolute',
            width: this.state.width/3,
            left: itemTrackerStyle.width,
            top: 0,
            margin: "1%",
            overflowY: "scroll",
            overflow: "hidden"
        }

        const countersStyle = {
            position: 'absolute',
            width: this.state.width/3,
            left: locationTrackerStyle.left + locationTrackerStyle.width,
            top: 0,
            margin: "1%"
        }

        console.log(this.state.locations);

        return (
            <div>
                <Container>
                    <Row xs={1} sm={2} md={3}>
                        <Col xs={1}>
                            <ItemTracker updateLogic={this.updateLocationLogic} style={itemTrackerStyle} 
<<<<<<< HEAD
                            checksPerLocation={this.state.checksPerLocation} 
                            accessiblePerLocation={this.state.accessiblePerLocation}
=======
                                handleItemClick={this.handleItemClick}
>>>>>>> 555ad7d7
                            />
                        </Col>
                        <Col xs={1}>
                            <LocationTracker className="overflowAuto" style={locationTrackerStyle}
                                locationGroups={this.state.locationGroups}
                                locations={this.state.locations}
                                expandedGroup={this.state.expandedGroup}
                                handleGroupClick={this.handleGroupClick}
                                handleLocationClick={this.handleLocationClick}
                                meetsRequirement={this.meetsRequirement}
                                checksPerLocation={this.state.checksPerLocation}
                                accessiblePerLocation={this.state.accessiblePerLocation}
                            />
                        </Col>
                        <Col xs={1}>
                            <BasicCounters style={countersStyle}
                                totalChecks = {this.state.totalChecks}
                                totalChecksChecked = {this.state.totalChecksChecked}
                                accessiblePerLocation={this.state.accessiblePerLocation}
                                locationGroups={this.state.locationGroups}
                            />
                        </Col>
                    </Row>
                </Container>
            </div>
        )
    }

    componentWillUnmount() {
        window.removeEventListener('resize', this.updateWindowDimensions);
    }

    updateWindowDimensions() {
        this.setState({ width: window.innerWidth, height: window.innerHeight });
    }
}

export default Tracker;<|MERGE_RESOLUTION|>--- conflicted
+++ resolved
@@ -958,12 +958,9 @@
                     <Row xs={1} sm={2} md={3}>
                         <Col xs={1}>
                             <ItemTracker updateLogic={this.updateLocationLogic} style={itemTrackerStyle} 
-<<<<<<< HEAD
                             checksPerLocation={this.state.checksPerLocation} 
                             accessiblePerLocation={this.state.accessiblePerLocation}
-=======
-                                handleItemClick={this.handleItemClick}
->>>>>>> 555ad7d7
+                            handleItemClick={this.handleItemClick}
                             />
                         </Col>
                         <Col xs={1}>
