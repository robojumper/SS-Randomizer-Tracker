import React from 'react';
import LocationTracker from './locationTracker/LocationTracker';
<<<<<<< HEAD
import BasicCounters from './BasicCounters';
=======
import ItemTracker from './itemTracker/itemTracker'
>>>>>>> e70eb646

const request = require('request');
const yaml = require('js-yaml');

//state structure
//locationGroups: array of strings containing the full list of location group names
//locations: array containing the full list of individual locations and their data with the following heirarchy
//  groups
//      locations
//          checked
//example:
//  Skyloft
//      Fledge
//          true
//      Practice Sword
//          false
//  Lanayru
//      Chest Near Party Wheel
//          false
class Tracker extends React.Component {

    constructor(props) {
        super(props);
        this.state = {
            locationGroups: [],
            locations: [],
            totalChecks: 0,
            totalChecksChecked: 0
        };
         //bind this to handlers to ensure that context is correct when they are called so they have access to this.state and this.props
        this.handleGroupClick = this.handleGroupClick.bind(this);
        this.handleLocationClick = this.handleLocationClick.bind(this);
    }

    componentDidMount() {
        const locations = [];
        //request and parse the locations yaml file from the randomizer repositroy. This ensures that we always have up to date locations and logic
        request.get('https://raw.githubusercontent.com/lepelog/sslib/master/SS%20Rando%20Logic%20-%20Item%20Location.yaml', function (error, response, body) {
            if (!error && response.statusCode === 200) {
                const doc = yaml.safeLoad(body);
                let counter = 0; // to count total number of checks
                for (var location in doc) {
                    const splitName = location.split('-', 2);
                    let group = splitName[0].trim(); //group is the area the location belongs to (e.g. Skyloft, Faron, etc.)
                    //fix groups htat have specific naming for randomizer reasons
                    if (group === 'Skyview Boss Room' || group === 'Skyview Spring') {
                        group = 'Skyview'
                    } else if (group === 'ET Boss Room' || group === 'ET Spring') {
                        group = 'Earth Temple';
                    } else if (group === 'LMF boss room') {
                        group = 'Lanayru Mining Facility';
                    } else if (group === 'AC Boss Room') {
                        group = 'Ancient Cistern';
                    } else if (group === 'Skyloft Silent Realm') {
                        group = 'Skyloft';
                    } else if (group === 'Faron Silent Realm') {
                        group = 'Faron Woods';
                    } else if (group === 'Eldin Silent Realm') {
                        group = 'Eldin Volcano';
                    } else if (group === 'Lanyru Silent Realm') {
                        group = 'Lanayru';
                    } else if (group === 'Skykeep') {
                        group = 'Sky Keep';
                    }
                    const locationName = splitName[1].trim();
                    if (locations[group] == null) {
                        locations[group] = [];
                    }
                    locations[group].push(locationName);
                    locations[group][locationName] = false;
                    ++counter;
                }
                this.setState({locations: locations})
                const locationGroups = [];
                for (var group in locations) {
                    locationGroups.push(group);
                }
                this.setState({locationGroups: locationGroups})
                this.setState({totalChecks: counter})
            }
        }.bind(this)); //context correction for ansynchronous callback
    }

    handleGroupClick(group) {
        if (this.state.expandedGroup === group) {
            this.setState({expandedGroup: ''}); //deselection if the opened group is clicked again
        } else {
            this.setState({expandedGroup: group});
        }
    }

    handleLocationClick(group, location) {
        const newState = Object.assign({}, this.state.locations); //copy current state
        newState[group][location] = !newState[group][location];
        this.setState({locations: newState});
        let newTotalChecksChecked = this.state.totalChecksChecked;
        newState[group][location] ?  ++newTotalChecksChecked : --newTotalChecksChecked;
        this.setState({totalChecksChecked: newTotalChecksChecked});
    }

    render() {
        console.log(this.state.locations);
        return (
            <div>
<<<<<<< HEAD
=======
                <ItemTracker />
>>>>>>> e70eb646
                <LocationTracker
                    locationGroups={this.state.locationGroups}
                    locations={this.state.locations}
                    expandedGroup={this.state.expandedGroup}
                    handleGroupClick={this.handleGroupClick}
                    handleLocationClick={this.handleLocationClick}
<<<<<<< HEAD
                />
                <BasicCounters 
                    totalChecks = {this.state.totalChecks}
                    totalChecksChecked = {this.state.totalChecksChecked}
                />
=======
            />
>>>>>>> e70eb646
            </div>
        )
    }
}

export default Tracker;<|MERGE_RESOLUTION|>--- conflicted
+++ resolved
@@ -1,10 +1,7 @@
 import React from 'react';
 import LocationTracker from './locationTracker/LocationTracker';
-<<<<<<< HEAD
 import BasicCounters from './BasicCounters';
-=======
 import ItemTracker from './itemTracker/itemTracker'
->>>>>>> e70eb646
 
 const request = require('request');
 const yaml = require('js-yaml');
@@ -109,25 +106,18 @@
         console.log(this.state.locations);
         return (
             <div>
-<<<<<<< HEAD
-=======
                 <ItemTracker />
->>>>>>> e70eb646
                 <LocationTracker
                     locationGroups={this.state.locationGroups}
                     locations={this.state.locations}
                     expandedGroup={this.state.expandedGroup}
                     handleGroupClick={this.handleGroupClick}
                     handleLocationClick={this.handleLocationClick}
-<<<<<<< HEAD
                 />
                 <BasicCounters 
                     totalChecks = {this.state.totalChecks}
                     totalChecksChecked = {this.state.totalChecksChecked}
                 />
-=======
-            />
->>>>>>> e70eb646
             </div>
         )
     }
