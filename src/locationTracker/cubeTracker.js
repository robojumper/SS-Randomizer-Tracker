--- conflicted
+++ resolved
@@ -31,8 +31,6 @@
                                                 handler={this.props.locationHandler}
                                                 meetsRequirement={this.props.logic.isRequirementMet}
                                                 colorScheme={this.props.colorScheme}
-<<<<<<< HEAD
-=======
                                              />
                                         </div>
                                     </div>
@@ -47,7 +45,6 @@
                                                 handler={this.props.locationHandler}
                                                 meetsRequirement={this.props.logic.isRequirementMet}
                                                 colorScheme={this.props.colorScheme}
->>>>>>> 4dc2ddd8
                                             />
                                         </div>
                                     </div>
@@ -74,5 +71,4 @@
         );
     }
 }
-
 export default CubeTracker;