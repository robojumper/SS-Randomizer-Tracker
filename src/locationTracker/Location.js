import React from 'react';
import PropTypes from 'prop-types';
import ReactTooltip from 'react-tooltip';
import RequirementsTooltip from './RequirementsTooltip';
import './Location.css';
import ColorScheme from '../customization/colorScheme';

// props:
// name - the dispaly name of this location
// group - the group this check belongs to
// checked - whether or not this location has been checked (booelan)
// handler - the handler in a aprent component for managing state
class Location extends React.Component {
    constructor(props) {
        super(props);
        this.state = {
            checked: false,
        };
    }

    onClick() {
<<<<<<< HEAD
        this.props.handler(this.props.group, this.props.location.localId);
=======
        this.props.handler(this.props.group, this.props.location);
        this.props.checked ? console.log('Location unclicked') : console.log('Location clicked');
>>>>>>> 4dc2ddd8
    }

    render() {
        // console.log(this.props.items)
        const style = {
            textDecoration: this.props.location.checked ? 'line-through' : 'none',
            cursor: 'pointer',
            color: this.props.colorScheme[this.props.location.logicalState],
        };
        return (
            <div>
                <p
                    style={style}
                    onClick={() => this.onClick()}
                    data-tip={this.props.location.needs}
                    data-for={this.props.location.name}
                >
                    {this.props.location.name}
                </p>
                <ReactTooltip id={this.props.location.name}>
                    <RequirementsTooltip requirements={this.props.location.needs} meetsRequirement={this.props.meetsRequirement} />
                </ReactTooltip>
            </div>

        );
    }
}

Location.propTypes = {
    checked: PropTypes.bool.isRequired,
    group: PropTypes.string.isRequired,
    handler: PropTypes.func.isRequired,
    location: PropTypes.shape({
        localId: PropTypes.number.isRequired,
        name: PropTypes.string.isRequired,
        checked: PropTypes.bool.isRequired,
        logicExpression: PropTypes.arrayOf(PropTypes.oneOf(PropTypes.string, PropTypes.array)),
        needs: PropTypes.arrayOf(PropTypes.arrayOf(PropTypes.oneOf(PropTypes.string, PropTypes.array))).isRequired,
        inLogic: PropTypes.bool.isRequired,
        logicalState: PropTypes.string.isRequired,
    }).isRequired,
    meetsRequirement: PropTypes.bool.isRequired,
    colorScheme: PropTypes.instanceOf(ColorScheme).isRequired,
};

export default Location;<|MERGE_RESOLUTION|>--- conflicted
+++ resolved
@@ -19,12 +19,8 @@
     }
 
     onClick() {
-<<<<<<< HEAD
-        this.props.handler(this.props.group, this.props.location.localId);
-=======
         this.props.handler(this.props.group, this.props.location);
         this.props.checked ? console.log('Location unclicked') : console.log('Location clicked');
->>>>>>> 4dc2ddd8
     }
 
     render() {
