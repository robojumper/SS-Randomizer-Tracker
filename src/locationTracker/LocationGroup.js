import React from 'react';
import Location from './Location';
import AreaCounters from './AreaCounters';

// props:
// groupName - the display name of this group
// locations - the list of locations this group contains
// expanded - whether or not this group is expanded (boolean)
// handler - the event handler for this component, owned by a component higher in the heirarchy for managing state
// locationHandler - the event handler for location clicks
// checksPerLocation - dictionary containing every location and it's respective total number of remaining checks
class LocationGroup extends React.Component {
    onClick() {
        this.props.handler(this.props.groupName);
        console.log(this.props.totalChecks);
    }

    render() {
<<<<<<< HEAD
        if (this.props.expanded) {
            return (
                <div className={`location-group-${this.props.groupName}`}>
                    <h3 onClick={() => this.onClick()} style={{ cursor: 'pointer', color: this.props.colorScheme.text }}>
                        {this.props.groupName}
                        <AreaCounters totalChecksLeftInArea={this.props.checksPerLocation[this.props.groupName]} totalChecksAccessible={this.props.accessiblePerLocation[this.props.groupName]} colorScheme={this.props.colorScheme} />
                    </h3>
                    <ul style={{ padding: '5%' }}>
=======
        return (
            <div className={"location-group-" + this.props.groupName}>
                <h3 onClick={() => this.onClick()} style={{ cursor: "pointer", color: this.props.colorScheme.text }}>
                    {this.props.groupName}
                    <AreaCounters totalChecksLeftInArea={this.props.remainingChecks} totalChecksAccessible={this.props.inLogicChecks} colorScheme={this.props.colorScheme} />
                </h3>
                {this.props.expanded &&
                    <ul style={{ padding: "5%" }}>
>>>>>>> 4dc2ddd8
                        {this.props.locations.map((value, index) => {
                            const offset = Math.ceil(this.props.locations.length / 2);
                            if (index < offset) {
                                if (index + offset < this.props.locations.length) {
                                    return (
                                        <div className="row" key={index}>
                                            <div className="column">
                                                <Location
                                                    location={value}
                                                    group={this.props.groupName}
                                                    handler={this.props.locationHandler}
                                                    meetsRequirement={this.props.meetsRequirement}
                                                    colorScheme={this.props.colorScheme}
                                                />
                                            </div>
                                            <div className="column" key={index + offset}>
                                                <Location
                                                    location={this.props.locations[index + offset]}
                                                    group={this.props.groupName}
                                                    handler={this.props.locationHandler}
                                                    meetsRequirement={this.props.meetsRequirement}
                                                    colorScheme={this.props.colorScheme}
                                                />
                                            </div>
                                        </div>
<<<<<<< HEAD
                                    );
                                }
                                return (
                                    <div className="row" key={index}>
                                        <div className="column">
                                            <Location
                                                location={value}
                                                group={this.props.groupName}
                                                handler={this.props.locationHandler}
                                                meetsRequirement={this.props.meetsRequirement}
                                                colorScheme={this.props.colorScheme}
                                            />
                                        </div>
                                    </div>
                                );
=======
                                    )
                                } else {
                                    return (
                                        <div className="row" key={index}>
                                            <div className="column">
                                                <Location
                                                    location={value}
                                                    group={this.props.groupName}
                                                    handler={this.props.locationHandler}
                                                    meetsRequirement={this.props.meetsRequirement}
                                                    colorScheme={this.props.colorScheme}
                                                />
                                            </div>
                                        </div>
                                    )
                                }
                            } else {
                                return (<div key={index} />)
>>>>>>> 4dc2ddd8
                            }
                            return (<div key={index} />);
                        })}
                    </ul>
<<<<<<< HEAD
                </div>
            );
        } return (
            <div className={`location-group-${this.props.groupName}`}>
                <h3 onClick={() => this.onClick()} style={{ cursor: 'pointer', color: this.props.colorScheme.text }}>
                    {this.props.groupName}
                    <AreaCounters totalChecksLeftInArea={this.props.checksPerLocation[this.props.groupName]} totalChecksAccessible={this.props.accessiblePerLocation[this.props.groupName]} colorScheme={this.props.colorScheme} />
                </h3>
=======
                }
>>>>>>> 4dc2ddd8
            </div>
        );
    }
}

export default LocationGroup;<|MERGE_RESOLUTION|>--- conflicted
+++ resolved
@@ -16,16 +16,6 @@
     }
 
     render() {
-<<<<<<< HEAD
-        if (this.props.expanded) {
-            return (
-                <div className={`location-group-${this.props.groupName}`}>
-                    <h3 onClick={() => this.onClick()} style={{ cursor: 'pointer', color: this.props.colorScheme.text }}>
-                        {this.props.groupName}
-                        <AreaCounters totalChecksLeftInArea={this.props.checksPerLocation[this.props.groupName]} totalChecksAccessible={this.props.accessiblePerLocation[this.props.groupName]} colorScheme={this.props.colorScheme} />
-                    </h3>
-                    <ul style={{ padding: '5%' }}>
-=======
         return (
             <div className={"location-group-" + this.props.groupName}>
                 <h3 onClick={() => this.onClick()} style={{ cursor: "pointer", color: this.props.colorScheme.text }}>
@@ -34,7 +24,6 @@
                 </h3>
                 {this.props.expanded &&
                     <ul style={{ padding: "5%" }}>
->>>>>>> 4dc2ddd8
                         {this.props.locations.map((value, index) => {
                             const offset = Math.ceil(this.props.locations.length / 2);
                             if (index < offset) {
@@ -60,23 +49,6 @@
                                                 />
                                             </div>
                                         </div>
-<<<<<<< HEAD
-                                    );
-                                }
-                                return (
-                                    <div className="row" key={index}>
-                                        <div className="column">
-                                            <Location
-                                                location={value}
-                                                group={this.props.groupName}
-                                                handler={this.props.locationHandler}
-                                                meetsRequirement={this.props.meetsRequirement}
-                                                colorScheme={this.props.colorScheme}
-                                            />
-                                        </div>
-                                    </div>
-                                );
-=======
                                     )
                                 } else {
                                     return (
@@ -95,23 +67,11 @@
                                 }
                             } else {
                                 return (<div key={index} />)
->>>>>>> 4dc2ddd8
                             }
                             return (<div key={index} />);
                         })}
                     </ul>
-<<<<<<< HEAD
-                </div>
-            );
-        } return (
-            <div className={`location-group-${this.props.groupName}`}>
-                <h3 onClick={() => this.onClick()} style={{ cursor: 'pointer', color: this.props.colorScheme.text }}>
-                    {this.props.groupName}
-                    <AreaCounters totalChecksLeftInArea={this.props.checksPerLocation[this.props.groupName]} totalChecksAccessible={this.props.accessiblePerLocation[this.props.groupName]} colorScheme={this.props.colorScheme} />
-                </h3>
-=======
                 }
->>>>>>> 4dc2ddd8
             </div>
         );
     }
