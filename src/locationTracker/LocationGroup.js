--- conflicted
+++ resolved
@@ -1,11 +1,7 @@
 import React from 'react';
-<<<<<<< HEAD
+import _ from 'lodash';
 import PropTypes from 'prop-types';
 import Location from './Location';
-=======
-import _ from 'lodash';
-import Location from './Location'
->>>>>>> ecf2fed7
 import AreaCounters from './AreaCounters';
 import ItemLocation from '../logic/ItemLocation';
 import ColorScheme from '../customization/ColorScheme';
@@ -28,29 +24,23 @@
     }
 
     render() {
-        const filteredLocations = _.filter(this.props.locations, (location) => {
-            return !location.nonprogress;
-        });
+        const filteredLocations = _.filter(this.props.locations, (location) => !location.nonprogress);
         return (
-<<<<<<< HEAD
-            <div className={`location-group-${this.props.groupName}`}>
-                <div className="group-container" onClick={this.onClick} onKeyDown={this.onClick} role="button" tabIndex="0">
-                    <h3 style={{ cursor: 'pointer', color: this.props.colorScheme.text }}>
-                        {this.props.groupName}
-                        <AreaCounters totalChecksLeftInArea={this.props.remainingChecks} totalChecksAccessible={this.props.inLogicChecks} colorScheme={this.props.colorScheme} />
-                    </h3>
-                </div>
-
+            <div className={`location-group-${this.props.groupName}`} onClick={this.onClick} role="button" onKeyDown={this.onClick} tabIndex="0">
+                <h3 style={{ cursor: 'pointer', color: this.props.colorScheme.text }}>
+                    {this.props.groupName}
+                    <AreaCounters totalChecksLeftInArea={this.props.remainingChecks} totalChecksAccessible={this.props.inLogicChecks} colorScheme={this.props.colorScheme} />
+                </h3>
                 {
                     this.props.expanded && (
                         <ul style={{ padding: '5%' }}>
                             {
-                                this.props.locations.map((value, index) => {
+                                _.map(filteredLocations, ((value, index) => {
                                     const offset = Math.ceil(this.props.locations.length / 2);
                                     if (index < offset) {
-                                        if (index + offset < this.props.locations.length) {
+                                        if (index + offset < filteredLocations.length) {
                                             return (
-                                                <div className="row" key={value}>
+                                                <div className="row" key={index}>
                                                     <div className="column">
                                                         <Location
                                                             location={value}
@@ -60,9 +50,9 @@
                                                             colorScheme={this.props.colorScheme}
                                                         />
                                                     </div>
-                                                    <div className="column" key={this.props.locations[index + offset]}>
+                                                    <div className="column" key={index + offset}>
                                                         <Location
-                                                            location={this.props.locations[index + offset]}
+                                                            location={filteredLocations[index + offset]}
                                                             group={this.props.groupName}
                                                             handler={this.props.locationHandler}
                                                             meetsRequirement={this.props.meetsRequirement}
@@ -73,7 +63,7 @@
                                             );
                                         }
                                         return (
-                                            <div className="row" key={this.props.locations[index + offset]}>
+                                            <div className="row" key={index}>
                                                 <div className="column">
                                                     <Location
                                                         location={value}
@@ -83,65 +73,14 @@
                                                         colorScheme={this.props.colorScheme}
                                                     />
                                                 </div>
-=======
-            <div className={"location-group-" + this.props.groupName}>
-                <h3 onClick={() => this.onClick()} style={{ cursor: "pointer", color: this.props.colorScheme.text }}>
-                    {this.props.groupName}
-                    <AreaCounters totalChecksLeftInArea={this.props.remainingChecks} totalChecksAccessible={this.props.inLogicChecks} colorScheme={this.props.colorScheme} />
-                </h3>
-                {this.props.expanded &&
-                    <ul style={{ padding: "5%" }}>
-                        {_.map(filteredLocations, ((value, index) => {
-                            let offset = Math.ceil(this.props.locations.length / 2);
-                            if (index < offset) {
-                                if (index + offset < filteredLocations.length) {
-                                    return (
-                                        <div className="row" key={index}>
-                                            <div className="column">
-                                                <Location
-                                                    location={value}
-                                                    group={this.props.groupName}
-                                                    handler={this.props.locationHandler}
-                                                    meetsRequirement={this.props.meetsRequirement}
-                                                    colorScheme={this.props.colorScheme}
-                                                />
-                                            </div>
-                                            <div className="column" key={index + offset}>
-                                                <Location
-                                                    location={filteredLocations[index + offset]}
-                                                    group={this.props.groupName}
-                                                    handler={this.props.locationHandler}
-                                                    meetsRequirement={this.props.meetsRequirement}
-                                                    colorScheme={this.props.colorScheme}
-                                                />
-                                            </div>
-                                        </div>
-                                    )
-                                } else {
-                                    return (
-                                        <div className="row" key={index}>
-                                            <div className="column">
-                                                <Location
-                                                    location={value}
-                                                    group={this.props.groupName}
-                                                    handler={this.props.locationHandler}
-                                                    meetsRequirement={this.props.meetsRequirement}
-                                                    colorScheme={this.props.colorScheme}
-                                                />
->>>>>>> ecf2fed7
                                             </div>
                                         );
                                     }
                                     return (<div key={value} />);
-                                })
+                                }))
                             }
-<<<<<<< HEAD
                         </ul>
                     )
-=======
-                        }))}
-                    </ul>
->>>>>>> ecf2fed7
                 }
             </div>
         );
