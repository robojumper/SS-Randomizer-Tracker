--- conflicted
+++ resolved
@@ -113,42 +113,24 @@
                 internal: 'peatrice',
             },
             {
-<<<<<<< HEAD
                 display: 'Short Quests',
-                internal: 'short quests',
+                internal: 'short',
             },
             {
                 display: 'Long Quests',
-                internal: 'long quests',
+                internal: 'long',
             },
             {
                 display: 'Fetch Quests',
-                internal: 'fetch quests',
-=======
-                "display": "Short Quests",
-                "internal": "short"
-            },
-            {
-                "display": "Long Quests",
-                "internal": "long"
-            },
-            {
-                "display": "Fetch Quests",
-                "internal": "fetch"
->>>>>>> e15176d4
+                internal: 'fetch',
             },
             {
                 display: 'Crystal Quests',
                 internal: 'crystal quest',
             },
             {
-<<<<<<< HEAD
                 display: 'Scrapper Quest',
-                internal: 'scrapper quest',
-=======
-                "display": "Scrapper Quest",
-                "internal": "scrapper"
->>>>>>> e15176d4
+                internal: 'scrapper',
             },
         ];
         _.forEach(this.types, (type) => {
