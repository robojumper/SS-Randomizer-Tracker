--- conflicted
+++ resolved
@@ -219,15 +219,9 @@
                 ref={(divElement) => { this.divElement = divElement; }}
             >
                 <Row noGutters>
-<<<<<<< HEAD
-
-                    <Col id="svName" className="dungeonName" style={svNameStyle}>
-                        <DungeonName
-=======
                     
                     <Col id="svName" className="dungeonName" style={svNameStyle}>
                         <DungeonName 
->>>>>>> e940a46e
                             dungeon="SV"
                             dungeonName="Skyview"
                             current={this.props.items.svName}
@@ -238,19 +232,11 @@
                             colorScheme={this.props.colorScheme}
                         />
                     </Col>
-<<<<<<< HEAD
 
                     <Col id="etName" className="dungeonName" style={etNameStyle}>
                         <DungeonName
                             dungeon="ET"
                             dungeonName="Earth Temple"
-=======
-                    
-                    
-                    <Col id="etName" className="dungeonName"  style={etNameStyle}>
-                        <DungeonName 
-                            dungeon="ET" dungeonName="Earth Temple" 
->>>>>>> e940a46e
                             current={this.props.items.etName}
                             parent={this.props.styleProps}
                             onChange={this.props.handleItemClick}
@@ -260,7 +246,6 @@
                             colorScheme={this.props.colorScheme}
                         />
                     </Col>
-<<<<<<< HEAD
 
                     <Col id="lmfName" className="dungeonName" style={lmfNameStyle}>
                         <DungeonName
@@ -269,34 +254,15 @@
                             current={this.props.items.lmfName}
                             parent={this.props.styleProps}
                             onChange={this.props.handleItemClick}
-=======
-                    
-                    
-                    <Col id="lmfName" className="dungeonName"  style={lmfNameStyle}>
-                        <DungeonName 
-                            dungeon="LMF" 
-                            dungeonName="Lanayru Mining Facility" 
-                            current={this.props.items.lmfName} 
-                            parent={this.props.styleProps} 
-                            onChange={this.props.handleItemClick} 
->>>>>>> e940a46e
                             dungeonChange={this.props.handleDungeonUpdate}
                             complete={this.props.completedDungeons.includes('Lanayru Mining Facility')}
                             colorScheme={this.props.colorScheme}
                         />
                     </Col>
-<<<<<<< HEAD
 
                     <Col id="acName" className="dungeonName" style={acNameStyle}>
                         <DungeonName
                             dungeon="AC"
-=======
-                    
-                    
-                    <Col id="acName" className="dungeonName"  style={acNameStyle}>
-                        <DungeonName 
-                            dungeon="AC" 
->>>>>>> e940a46e
                             dungeonName="Ancient Cistern"
                             current={this.props.items.acName}
                             parent={this.props.styleProps}
@@ -306,7 +272,6 @@
                             colorScheme={this.props.colorScheme}
                         />
                     </Col>
-<<<<<<< HEAD
 
                     <Col id="sshName" className="dungeonName" style={sshNameStyle}>
                         <DungeonName
@@ -315,23 +280,11 @@
                             current={this.props.items.sshName}
                             parent={this.props.styleProps}
                             onChange={this.props.handleItemClick}
-=======
-                    
-                    
-                    <Col id="sshName" className="dungeonName"  style={sshNameStyle}>
-                        <DungeonName 
-                            dungeon="SSH" 
-                            dungeonName="Sandship" 
-                            current={this.props.items.sshName} 
-                            parent={this.props.styleProps} 
-                            onChange={this.props.handleItemClick} 
->>>>>>> e940a46e
                             dungeonChange={this.props.handleDungeonUpdate}
                             complete={this.props.completedDungeons.includes('Sandship')}
                             colorScheme={this.props.colorScheme}
                         />
                     </Col>
-<<<<<<< HEAD
 
                     <Col id="fsName" className="dungeonName" style={fsNameStyle}>
                         <DungeonName
@@ -340,23 +293,11 @@
                             current={this.props.items.fsName}
                             parent={this.props.styleProps}
                             onChange={this.props.handleItemClick}
-=======
-                    
-                    
-                    <Col id="fsName" className="dungeonName"  style={fsNameStyle}>
-                        <DungeonName 
-                            dungeon="FS" 
-                            dungeonName="Fire Sanctuary" 
-                            current={this.props.items.fsName} 
-                            parent={this.props.styleProps} 
-                            onChange={this.props.handleItemClick} 
->>>>>>> e940a46e
                             dungeonChange={this.props.handleDungeonUpdate}
                             complete={this.props.completedDungeons.includes('Fire Sanctuary')}
                             colorScheme={this.props.colorScheme}
                         />
                     </Col>
-<<<<<<< HEAD
 
                     {this.props.skykeep
                         && (
@@ -374,29 +315,9 @@
                             </Col>
                         )}
 
-=======
-                    
-                    
-                    {this.props.skykeep &&
-                        <Col id="skName" className="dungeonName"  style={skNameStyle}>
-                            <DungeonName
-                                dungeon="SK"
-                                dungeonName="Skykeep" 
-                                current={this.props.items.skName} 
-                                parent={this.props.styleProps} 
-                                onChange={this.props.handleItemClick} 
-                                dungeonChange={this.props.handleDungeonUpdate}
-                                complete={this.props.completedDungeons.includes("Sky Keep")}
-                                colorScheme={this.props.colorScheme}
-                            />
-                        </Col>
-                    }
-                    
->>>>>>> e940a46e
                 </Row>
                 {this.props.entranceRando !== 'None' && (
                     <Row noGutters>
-<<<<<<< HEAD
 
                         <Col id="svEntrance" style={svNameStyle}>
                             <DungeonEntrance current={this.props.items.svEntered} onChange={this.props.handleItemClick} dungeonName="SV" entranceItem="svEntered" />
@@ -431,47 +352,10 @@
                             )}
                         {this.props.entranceRando !== 'Dungeons   Sky Keep' && this.props.skykeep
                                 && <Col id="skEntranceBuffer" style={skNameStyle} />}
-=======
-                        
-                        <Col id="svEntrance" style={svNameStyle}>
-                            <DungeonEntrance current={this.props.items.svEntered} onChange={this.props.handleItemClick} dungeonName="SV" entranceItem="svEntered"/>
-                        </Col>
-
-                        <Col id="etEntrance" style={etNameStyle}>
-                            <DungeonEntrance current={this.props.items.etEntered} onChange={this.props.handleItemClick} dungeonName="ET" entranceItem="etEntered"/>
-                        </Col>
-
-                        <Col id="lmfEntrance" style={lmfNameStyle}>
-                            <DungeonEntrance current={this.props.items.lmfEntered} onChange={this.props.handleItemClick} dungeonName="LMF" entranceItem="lmfEntered"/>
-                        </Col>
-
-                        <Col id="acEntrance" style={acNameStyle}>
-                            <DungeonEntrance current={this.props.items.acEntered} onChange={this.props.handleItemClick} dungeonName="AC" entranceItem="acEntered"/>
-                        </Col>
-
-                        <Col id="ssEntrance" style={sshNameStyle}>
-                            <DungeonEntrance current={this.props.items.sshEntered} onChange={this.props.handleItemClick} dungeonName="SSH" entranceItem="sshEntered"/>
-                        </Col>
-
-                        <Col id="fsEntrance" style={fsNameStyle}>
-                            <DungeonEntrance current={this.props.items.fsEntered} onChange={this.props.handleItemClick} dungeonName="FS" entranceItem="fsEntered"/>
-                        </Col>
-
-                        {/* this is not a typo */}
-                        {this.props.entranceRando === "Dungeons   Sky Keep" && this.props.skykeep &&
-                            <Col id="skEntrance" style={skNameStyle}>
-                                <DungeonEntrance current={this.props.items.skEntered} onChange={this.props.handleItemClick} dungeonName="SK" entranceItem="skEntered"/>
-                            </Col>
-                        }
-                        {this.props.entranceRando !== "Dungeons   Sky Keep" && this.props.skykeep &&
-                                <Col id="skEntranceBuffer" style={skNameStyle}></Col>
-                        }
->>>>>>> e940a46e
 
                     </Row>
                 )}
                 <Row noGutters>
-<<<<<<< HEAD
 
                     <Col id="svBossKey" style={svBossKeyStyle}>
                         <SVBossKey current={this.props.items.svBossKey} parent={this.props.styleProps} onChange={this.props.handleItemClick} colWidth={colWidth} />
@@ -614,123 +498,6 @@
                             </Col>
                         )}
 
-=======
-                    
-                    <Col id="svBossKey" style={svBossKeyStyle}>
-                        <SV_BossKey current={this.props.items.svBossKey} parent={this.props.styleProps} onChange={this.props.handleItemClick} colWidth={colWidth}/>
-                    </Col>
-                    
-                    
-                    <Col id="etBossKey" style={etBossKeyStyle}>
-                        <ET_BossKey current={this.props.items.etBossKey} parent={this.props.styleProps} onChange={this.props.handleItemClick} colWidth={colWidth}/>
-                    </Col>
-                    
-                    
-                    <Col id="lmfBossKey" style={lmfBossKeyStyle}>
-                        <LMF_BossKey current={this.props.items.lmfBossKey} parent={this.props.styleProps} onChange={this.props.handleItemClick} colWidth={colWidth}/>
-                    </Col>
-                    
-                    
-                    <Col id="acBossKey" style={acBossKeyStyle}>
-                        <AC_BossKey current={this.props.items.acBossKey} parent={this.props.styleProps} onChange={this.props.handleItemClick} colWidth={colWidth}/>
-                    </Col>
-                    
-                    
-                    <Col id="sshBossKey" style={sshBossKeyStyle}>
-                        <SSH_BossKey current={this.props.items.sshBossKey} parent={this.props.styleProps} onChange={this.props.handleItemClick} colWidth={colWidth}/>
-                    </Col>
-                    
-                    
-                    <Col id="fsBossKey" style={fsBossKeyStyle}>
-                        <FS_BossKey current={this.props.items.fsBossKey} parent={this.props.styleProps} onChange={this.props.handleItemClick} colWidth={colWidth}/>
-                    </Col>
-                    
-                    
-                    {this.props.skykeep && 
-                        <Col id="triforce" style={triforceStyle}>
-                            <Triforce current={this.props.items.triforce} parent={this.props.styleProps} onChange={this.props.handleItemClick} colWidth={colWidth}/>
-                        </Col>
-                    }
-                    
-                </Row>
-                <Row noGutters>  
-                    
-                    <Col id="svSmall" style={svSmallStyle}>
-                        <SV_Small current={this.props.items.svSmall} parent={this.props.styleProps} onChange={this.props.handleItemClick} colWidth={colWidth}/>
-                    </Col>
-                    
-                    
-                    <Col id="etEntry" style={etEntryStyle}>
-                        <ET_Entry current={this.props.items.etEntry} parent={this.props.styleProps} onChange={this.props.handleItemClick} colWidth={colWidth}/>
-                    </Col>
-                    
-                    
-                    <Col id="lmfSmall" style={lmfSmallStyle}>
-                        <LMF_Small current={this.props.items.lmfSmall} parent={this.props.styleProps} onChange={this.props.handleItemClick} colWidth={colWidth}/>
-                    </Col>
-                    
-                    
-                    <Col id="acSmall" style={acSmallStyle}>
-                        <AC_Small current={this.props.items.acSmall} parent={this.props.styleProps} onChange={this.props.handleItemClick} colWidth={colWidth}/>
-                    </Col>
-                    
-                    
-                    <Col id="sshSmall" style={sshSmallStyle}>
-                    <SSH_Small current={this.props.items.sshSmall} parent={this.props.styleProps} onChange={this.props.handleItemClick} colWidth={colWidth}/>
-                    </Col>
-                    
-                    
-                    <Col id="fsSmall" style={fsSmallStyle}>
-                        <FS_Small current={this.props.items.fsSmall} parent={this.props.styleProps} onChange={this.props.handleItemClick} colWidth={colWidth}/>
-                    </Col>
-                    
-                    
-                    {this.props.skykeep && 
-                        <Col id="skSmall" style={skSmallStyle}>
-                            <SK_Small current={this.props.items.skSmall} parent={this.props.styleProps} onChange={this.props.handleItemClick} colWidth={colWidth}/>
-                        </Col>
-                    }
-                    
-                </Row>
-                <Row noGutters>
-                    
-                    <Col id="svChecks" style={svChecksStyle}>
-                        <AreaCounters totalChecksLeftInArea = {this.props.checksPerLocation['Skyview']} totalChecksAccessible = {this.props.accessiblePerLocation['Skyview']} colorScheme={this.props.colorScheme}/>
-                    </Col>
-                    
-                    
-                    <Col id="etChecks" style={etChecksStyle}>
-                        <AreaCounters totalChecksLeftInArea = {this.props.checksPerLocation['Earth Temple']} totalChecksAccessible = {this.props.accessiblePerLocation['Earth Temple']} colorScheme={this.props.colorScheme}/>
-                    </Col>
-                    
-                    
-                    <Col id="lmfChecks" style={lmfChecksStyle}>
-                        <AreaCounters totalChecksLeftInArea = {this.props.checksPerLocation['Lanayru Mining Facility']} totalChecksAccessible = {this.props.accessiblePerLocation['Lanayru Mining Facility']} colorScheme={this.props.colorScheme}/>
-                    </Col>
-                    
-                    
-                    <Col id="acChecks" style={acChecksStyle}>
-                        <AreaCounters totalChecksLeftInArea = {this.props.checksPerLocation['Ancient Cistern']} totalChecksAccessible = {this.props.accessiblePerLocation['Ancient Cistern']} colorScheme={this.props.colorScheme}/>    
-                    </Col>
-                    
-                    
-                    <Col id="sshChecks" style={sshChecksStyle}>
-                        <AreaCounters totalChecksLeftInArea = {this.props.checksPerLocation['Sandship']} totalChecksAccessible = {this.props.accessiblePerLocation['Sandship']} colorScheme={this.props.colorScheme}/> 
-                    </Col>
-                    
-                    
-                    <Col id="fsChecks" style={fsChecksStyle}>
-                        <AreaCounters totalChecksLeftInArea = {this.props.checksPerLocation['Fire Sanctuary']} totalChecksAccessible = {this.props.accessiblePerLocation['Fire Sanctuary']} colorScheme={this.props.colorScheme}/>   
-                    </Col>
-                    
-                    
-                    {this.props.skykeep && 
-                        <Col id="skChecks" style={skChecksStyle}>
-                            <AreaCounters totalChecksLeftInArea = {this.props.checksPerLocation['Sky Keep']} totalChecksAccessible = {this.props.accessiblePerLocation['Sky Keep']} colorScheme={this.props.colorScheme}/> 
-                        </Col>
-                    }
-                    
->>>>>>> e940a46e
                 </Row>
             </Col>
         );
