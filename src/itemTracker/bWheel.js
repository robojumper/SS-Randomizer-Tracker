--- conflicted
+++ resolved
@@ -1,18 +1,4 @@
 import React from 'react';
-<<<<<<< HEAD
-import wheel from '../assets/b wheel.png';
-
-import Beetle from './items/beetle';
-import Slingshot from './items/slingshot';
-import Bombs from './items/bombs';
-import GustBellows from './items/gustBellows';
-import Whip from './items/whip';
-import Clawshots from './items/clawshots';
-import Bow from './items/bow';
-import Bugnet from './items/bugnet';
-
-export default class BWheel extends React.Component {
-=======
 import Item from './Item'
 
 import wheel from '../assets/b wheel.png'
@@ -74,7 +60,6 @@
         ]
     }
 
->>>>>>> 4dc2ddd8
     render() {
         const wid = this.props.styleProps.width;
 
@@ -126,13 +111,6 @@
             left: wid / 6,
         };
 
-<<<<<<< HEAD
-        return (
-            <div id="BWheel">
-                <img src={wheel} alt="" width={wid} />
-                <div id="beetle" style={beetleStyle}>
-                    <Beetle current={this.props.items.beetle} parent={this.props.styleProps} onChange={this.props.handleItemClick} />
-=======
         const beetleWidth = this.props.styleProps.width / 5.2;
         const slingshotWidth = this.props.styleProps.width / 6.5;
         const bombsWidth = this.props.styleProps.width / 6.5;
@@ -142,55 +120,54 @@
         const whipWidth = this.props.styleProps.width / 5.5;
         const bellowsWidth = this.props.styleProps.width / 5.2;
 
-        return  <div id={"BWheel"}>
-                    <img src={wheel} alt={""} width={wid}/>
-                    <div id={"beetle"} style={beetleStyle}>
-                        <Item itemName="Progressive Beetle" images={this.beetleImages} logic={this.props.logic} onChange={this.props.handleItemClick} imgWidth={beetleWidth}/>
-                    </div>
-                    <div id={"slingshot"} style={slingshotStyle}>
-                        <Item itemName="Slingshot" images={this.slingshotImages} logic={this.props.logic} onChange={this.props.handleItemClick} imgWidth={slingshotWidth}/>
-                    </div>
-                    <div id={"bombs"} style={bombsStyle}>
-                        <Item itemName="Bomb Bag" images={this.bombImages} logic={this.props.logic} onChange={this.props.handleItemClick} imgWidth={bombsWidth}/>
-                    </div>
-                    <div id={"bugnet"} style={netStyle}>
-                        <Item itemName="Bug Net" images={this.bugNetImages} logic={this.props.logic} onChange={this.props.handleItemClick} imgWidth={bugNetWidth}/>
-                    </div>
-                    <div id={"bow"} style={bowStyle}>
-                        <Item itemName="Bow" images={this.bowImages} logic={this.props.logic} onChange={this.props.handleItemClick} imgWidth={bowWidth}/>
-                    </div>
-                    <div id={"clawshots"} style={clawshotsStyle}>
-                        <Item itemName="Clawshots" images={this.clawshotsImages} logic={this.props.logic} onChange={this.props.handleItemClick} imgWidth={clawshotsWidth}/>
-                    </div>
-                    <div id={"whip"} style={whipStyle}>
-                        <Item itemName="Whip" images={this.whipImages} logic={this.props.logic} onChange={this.props.handleItemClick} imgWidth={whipWidth}/>
-                    </div>
-                    <div id={"gustBellows"} style={gustBewllowsStyle}>
-                        <Item itemName="Gust Bellows" images={this.bellowsImages} logic={this.props.logic} onChange={this.props.handleItemClick} imgWidth={bellowsWidth}/>
-                    </div>
->>>>>>> 4dc2ddd8
-                </div>
-                <div id="slingshot" style={slingshotStyle}>
-                    <Slingshot current={this.props.items.slingshot} parent={this.props.styleProps} onChange={this.props.handleItemClick} />
-                </div>
-                <div id="bombs" style={bombsStyle}>
-                    <Bombs current={this.props.items.bombs} parent={this.props.styleProps} onChange={this.props.handleItemClick} />
-                </div>
-                <div id="bugnet" style={netStyle}>
-                    <Bugnet current={this.props.items.bugnet} parent={this.props.styleProps} onChange={this.props.handleItemClick} />
-                </div>
-                <div id="bow" style={bowStyle}>
-                    <Bow current={this.props.items.bow} parent={this.props.styleProps} onChange={this.props.handleItemClick} />
-                </div>
-                <div id="clawshots" style={clawshotsStyle}>
-                    <Clawshots current={this.props.items.clawshots} parent={this.props.styleProps} onChange={this.props.handleItemClick} />
-                </div>
-                <div id="whip" style={whipStyle}>
-                    <Whip current={this.props.items.whip} parent={this.props.styleProps} onChange={this.props.handleItemClick} />
-                </div>
-                <div id="gustBellows" style={gustBewllowsStyle}>
-                    <GustBellows current={this.props.items.gustBellows} parent={this.props.styleProps} onChange={this.props.handleItemClick} />
-                </div>
+        return (
+            <div id={"BWheel"}>
+            <img src={wheel} alt={""} width={wid}/>
+            <div id={"beetle"} style={beetleStyle}>
+                <Item itemName="Progressive Beetle" images={this.beetleImages} logic={this.props.logic} onChange={this.props.handleItemClick} imgWidth={beetleWidth}/>
+            </div>
+            <div id={"slingshot"} style={slingshotStyle}>
+                <Item itemName="Slingshot" images={this.slingshotImages} logic={this.props.logic} onChange={this.props.handleItemClick} imgWidth={slingshotWidth}/>
+            </div>
+            <div id={"bombs"} style={bombsStyle}>
+                <Item itemName="Bomb Bag" images={this.bombImages} logic={this.props.logic} onChange={this.props.handleItemClick} imgWidth={bombsWidth}/>
+            </div>
+            <div id={"bugnet"} style={netStyle}>
+                <Item itemName="Bug Net" images={this.bugNetImages} logic={this.props.logic} onChange={this.props.handleItemClick} imgWidth={bugNetWidth}/>
+            </div>
+            <div id={"bow"} style={bowStyle}>
+                <Item itemName="Bow" images={this.bowImages} logic={this.props.logic} onChange={this.props.handleItemClick} imgWidth={bowWidth}/>
+            </div>
+            <div id={"clawshots"} style={clawshotsStyle}>
+                <Item itemName="Clawshots" images={this.clawshotsImages} logic={this.props.logic} onChange={this.props.handleItemClick} imgWidth={clawshotsWidth}/>
+            </div>
+            <div id={"whip"} style={whipStyle}>
+                <Item itemName="Whip" images={this.whipImages} logic={this.props.logic} onChange={this.props.handleItemClick} imgWidth={whipWidth}/>
+            </div>
+            <div id={"gustBellows"} style={gustBewllowsStyle}>
+                <Item itemName="Gust Bellows" images={this.bellowsImages} logic={this.props.logic} onChange={this.props.handleItemClick} imgWidth={bellowsWidth}/>
+            </div>
+            <div id="slingshot" style={slingshotStyle}>
+                <Slingshot current={this.props.items.slingshot} parent={this.props.styleProps} onChange={this.props.handleItemClick} />
+            </div>
+            <div id="bombs" style={bombsStyle}>
+                <Bombs current={this.props.items.bombs} parent={this.props.styleProps} onChange={this.props.handleItemClick} />
+            </div>
+            <div id="bugnet" style={netStyle}>
+                <Bugnet current={this.props.items.bugnet} parent={this.props.styleProps} onChange={this.props.handleItemClick} />
+            </div>
+            <div id="bow" style={bowStyle}>
+                <Bow current={this.props.items.bow} parent={this.props.styleProps} onChange={this.props.handleItemClick} />
+            </div>
+            <div id="clawshots" style={clawshotsStyle}>
+                <Clawshots current={this.props.items.clawshots} parent={this.props.styleProps} onChange={this.props.handleItemClick} />
+            </div>
+            <div id="whip" style={whipStyle}>
+                <Whip current={this.props.items.whip} parent={this.props.styleProps} onChange={this.props.handleItemClick} />
+            </div>
+            <div id="gustBellows" style={gustBewllowsStyle}>
+                <GustBellows current={this.props.items.gustBellows} parent={this.props.styleProps} onChange={this.props.handleItemClick} />
+            </div>
             </div>
         );
     }
