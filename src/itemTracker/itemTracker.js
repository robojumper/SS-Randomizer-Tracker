import React from 'react';
import './itemTracker.css';
import Container from "react-bootstrap/Container";
import Row from "react-bootstrap/Row"
import BWheel from "./bWheel";
import SwordBlock from "./swordBlock";
import SongBlock from "./songBlock";

export default class ItemTracker extends React.Component {
    MAX_BEETLE;//constant max index for items
    MAX_SLINGSHOT;
    MAX_BOMBS;
    MAX_GUSTBELLOWS;
    MAX_WHIP;
    MAX_CLAWSHOTS;
    MAX_BOW;
    MAX_BUGNET;
    MAX_SONG;
    MAX_HARP;
    MAX_NON_B;
    MAX_MITTS;

    constructor(props) {
        super(props);

        this.state = {
            width: this.props.style.width,
            height: this.props.style.height
        };

    }

    render() {
        //DON'T TOUCH, it works how it is
        const swordBlockOffset = 5.8
        const swordBlockOffsetHeight = 2.2
        const bWheelOffset = 3.5
        const songBlockOffset = 5.3
<<<<<<< HEAD
        const bWheelPositionOffset = "3%"
=======
>>>>>>> c8bf3da0

        const swordBlockStyle = {
            position: 'fixed',
            width: this.state.width/2.2,
            left: 0,
            top: 0,
            margin: "1%",
            // border: '3px solid #73AD21'
        }

        const bWheelStyle = {
            position: 'fixed',
<<<<<<< HEAD
            width: this.state.width/bWheelOffset,
            left: bWheelPositionOffset,
            top: this.state.height/swordBlockOffsetHeight,
=======
            width: 2 * this.state.width/3,
            left: (this.state.width/8),//don't ask, this has to be like this so the b-wheel is somewhat centered
            top: this.state.height/2, //swordBlockStyle.height would be preferable but is not declared
>>>>>>> c8bf3da0
            margin: "1%",
            // border: '3px solid #000000'
        }        

        const songBlockStyle = {
            position: 'fixed',
<<<<<<< HEAD
            width: this.state.width/songBlockOffset,
            left: (this.state.width/swordBlockOffset),
=======
            width: this.state.width/2,
            left: swordBlockStyle.width,
>>>>>>> c8bf3da0
            top: 0,
            margin: "1%",
            // border: '3px solid #73AD21'
        }

        return (
            <div id="itemTracker">
                <Container>
                    <Row>
                        <div id={'swordBlock'} style={swordBlockStyle}>
<<<<<<< HEAD
                            <SwordBlock style={swordBlockStyle} updateLogic={this.props.updateLogic}/>
=======
                            <SwordBlock style={swordBlockStyle}/>
>>>>>>> c8bf3da0
                        </div>
                    </Row>
                    <Row>
                        <div id={"bWheel"} style={bWheelStyle}>
<<<<<<< HEAD
                            <BWheel style={bWheelStyle} updateLogic={this.props.updateLogic} />
=======
                            <BWheel style={bWheelStyle} />
>>>>>>> c8bf3da0
                        </div>
                    </Row>
                    <Row>
                        <div id={'songBlock'} style={songBlockStyle}>
<<<<<<< HEAD
                            <SongBlock style={songBlockStyle} updateLogic={this.props.updateLogic} />
=======
                            <SongBlock style={songBlockStyle} />
>>>>>>> c8bf3da0
                        </div>
                    </Row>
                </Container>
            </div>
        );
    }
}<|MERGE_RESOLUTION|>--- conflicted
+++ resolved
@@ -36,10 +36,6 @@
         const swordBlockOffsetHeight = 2.2
         const bWheelOffset = 3.5
         const songBlockOffset = 5.3
-<<<<<<< HEAD
-        const bWheelPositionOffset = "3%"
-=======
->>>>>>> c8bf3da0
 
         const swordBlockStyle = {
             position: 'fixed',
@@ -52,28 +48,17 @@
 
         const bWheelStyle = {
             position: 'fixed',
-<<<<<<< HEAD
-            width: this.state.width/bWheelOffset,
-            left: bWheelPositionOffset,
-            top: this.state.height/swordBlockOffsetHeight,
-=======
             width: 2 * this.state.width/3,
             left: (this.state.width/8),//don't ask, this has to be like this so the b-wheel is somewhat centered
             top: this.state.height/2, //swordBlockStyle.height would be preferable but is not declared
->>>>>>> c8bf3da0
             margin: "1%",
             // border: '3px solid #000000'
         }        
 
         const songBlockStyle = {
             position: 'fixed',
-<<<<<<< HEAD
-            width: this.state.width/songBlockOffset,
-            left: (this.state.width/swordBlockOffset),
-=======
             width: this.state.width/2,
             left: swordBlockStyle.width,
->>>>>>> c8bf3da0
             top: 0,
             margin: "1%",
             // border: '3px solid #73AD21'
@@ -84,29 +69,17 @@
                 <Container>
                     <Row>
                         <div id={'swordBlock'} style={swordBlockStyle}>
-<<<<<<< HEAD
                             <SwordBlock style={swordBlockStyle} updateLogic={this.props.updateLogic}/>
-=======
-                            <SwordBlock style={swordBlockStyle}/>
->>>>>>> c8bf3da0
                         </div>
                     </Row>
                     <Row>
                         <div id={"bWheel"} style={bWheelStyle}>
-<<<<<<< HEAD
                             <BWheel style={bWheelStyle} updateLogic={this.props.updateLogic} />
-=======
-                            <BWheel style={bWheelStyle} />
->>>>>>> c8bf3da0
                         </div>
                     </Row>
                     <Row>
                         <div id={'songBlock'} style={songBlockStyle}>
-<<<<<<< HEAD
                             <SongBlock style={songBlockStyle} updateLogic={this.props.updateLogic} />
-=======
-                            <SongBlock style={songBlockStyle} />
->>>>>>> c8bf3da0
                         </div>
                     </Row>
                 </Container>
