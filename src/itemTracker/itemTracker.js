import React from 'react';
import './itemTracker.css';
import Container from "react-bootstrap/Container";
import Row from "react-bootstrap/Row"
import Col from "react-bootstrap/Col"
import BWheel from "./bWheel";
import SwordBlock from "./swordBlock";
import SongBlock from "./songBlock";
import DungeonTracker from './dungeonTracker';

export default class ItemTracker extends React.Component {
    MAX_BEETLE;//constant max index for items
    MAX_SLINGSHOT;
    MAX_BOMBS;
    MAX_GUSTBELLOWS;
    MAX_WHIP;
    MAX_CLAWSHOTS;
    MAX_BOW;
    MAX_BUGNET;
    MAX_SONG;
    MAX_HARP;
    MAX_NON_B;
    MAX_MITTS;

    constructor(props) {
        super(props);

        this.state = {
            width: this.props.styleProps.width,
            height: this.props.styleProps.height
        };

    }

    render() {
        //DON'T TOUCH, it works how it is
        const swordBlockOffset = 5.8
        const swordBlockOffsetHeight = 2.2
        const bWheelOffset = 3.5
        const songBlockOffset = 5.3

        const swordBlockStyle = {
            position: 'fixed',
            width: this.props.styleProps.width/2.5,
            left: 0,
            top: 0,
            margin: "1%",
            // border: '3px solid #73AD21'
        }

        const bWheelStyle = {
            position: 'fixed',
            width: 2 * this.props.styleProps.width/3,
            left: (this.props.styleProps.width/8),//don't ask, this has to be like this so the b-wheel is somewhat centered
            top: this.props.styleProps.height/2, //swordBlockStyle.height would be preferable but is not declared
            margin: "1%",
            // border: '3px solid #000000'
        }        

        const songBlockStyle = {
            position: 'fixed',
            width: this.props.styleProps.width/2.5,
            left: swordBlockStyle.width,
            top: 0,
            margin: "1%",
            // border: '3px solid #73AD21'
        }

        const dungeonTrackerStyle = {
            position: 'fixed',
            margin: "1%",
            top: bWheelStyle.top + bWheelStyle.height,
            width: 2 * this.props.styleProps.width/3,
        }

        return (
            <div id="itemTracker">
<<<<<<< HEAD
                {/* <Container fluid> */}
                   <Row>
                       <Col>
                            <div id={'swordBlock'}>
                                <SwordBlock styleProps={swordBlockStyle} updateLogic={this.props.updateLogic} handleItemClick={this.props.handleItemClick}/>
                            </div>
                        </Col>
                        <Col>
                            <div id={'songBlock'}>
                                <SongBlock styleProps={songBlockStyle} updateLogic={this.props.updateLogic} handleItemClick={this.props.handleItemClick}/>
                            </div>
                        </Col>
                    </Row>
                    <Row>
                        <div id={"bWheel"}>
                            <BWheel styleProps={bWheelStyle} updateLogic={this.props.updateLogic} handleItemClick={this.props.handleItemClick}/>
                        </div>
                    </Row>
                    <Row>
                        <div id={'dungeonTracker'}>
                            <DungeonTracker styleProps={dungeonTrackerStyle} updateLogic={this.props.updateLogic} 
                                checksPerLocation={this.props.checksPerLocation} 
                                accessiblePerLocation={this.props.accessiblePerLocation}
                            />
=======
                <Container>
                    <Row>
                        <div id={'swordBlock'} style={swordBlockStyle}>
                            <SwordBlock style={swordBlockStyle} updateLogic={this.props.updateLogic}/>
                        </div>
                    </Row>
                    <Row>
                        <div id={"bWheel"} style={bWheelStyle}>
                            <BWheel style={bWheelStyle} updateLogic={this.props.updateLogic}/>
                        </div>
                    </Row>
                    <Row>
                        <div id={'songBlock'} style={songBlockStyle}>
                            <SongBlock style={songBlockStyle} updateLogic={this.props.updateLogic}/>
>>>>>>> e1e19b4e
                        </div>
                    </Row>
                {/* </Container> */}
            </div>
        );
    }
}
                    <|MERGE_RESOLUTION|>--- conflicted
+++ resolved
@@ -75,23 +75,22 @@
 
         return (
             <div id="itemTracker">
-<<<<<<< HEAD
                 {/* <Container fluid> */}
                    <Row>
                        <Col>
                             <div id={'swordBlock'}>
-                                <SwordBlock styleProps={swordBlockStyle} updateLogic={this.props.updateLogic} handleItemClick={this.props.handleItemClick}/>
+                                <SwordBlock styleProps={swordBlockStyle} updateLogic={this.props.updateLogic} />
                             </div>
                         </Col>
                         <Col>
                             <div id={'songBlock'}>
-                                <SongBlock styleProps={songBlockStyle} updateLogic={this.props.updateLogic} handleItemClick={this.props.handleItemClick}/>
+                                <SongBlock styleProps={songBlockStyle} updateLogic={this.props.updateLogic} />
                             </div>
                         </Col>
                     </Row>
                     <Row>
                         <div id={"bWheel"}>
-                            <BWheel styleProps={bWheelStyle} updateLogic={this.props.updateLogic} handleItemClick={this.props.handleItemClick}/>
+                            <BWheel styleProps={bWheelStyle} updateLogic={this.props.updateLogic} />
                         </div>
                     </Row>
                     <Row>
@@ -100,22 +99,6 @@
                                 checksPerLocation={this.props.checksPerLocation} 
                                 accessiblePerLocation={this.props.accessiblePerLocation}
                             />
-=======
-                <Container>
-                    <Row>
-                        <div id={'swordBlock'} style={swordBlockStyle}>
-                            <SwordBlock style={swordBlockStyle} updateLogic={this.props.updateLogic}/>
-                        </div>
-                    </Row>
-                    <Row>
-                        <div id={"bWheel"} style={bWheelStyle}>
-                            <BWheel style={bWheelStyle} updateLogic={this.props.updateLogic}/>
-                        </div>
-                    </Row>
-                    <Row>
-                        <div id={'songBlock'} style={songBlockStyle}>
-                            <SongBlock style={songBlockStyle} updateLogic={this.props.updateLogic}/>
->>>>>>> e1e19b4e
                         </div>
                     </Row>
                 {/* </Container> */}
