--- conflicted
+++ resolved
@@ -1,7 +1,4 @@
 import React from 'react';
-<<<<<<< HEAD
-import swordBlock from '../assets/Sword_Block.png';
-=======
 import Item from './Item';
 import swordBlock from '../assets/Sword_Block.png'
 import noSword from '../assets/swords/No_Sword.png'
@@ -15,7 +12,6 @@
 import faroresFlame from '../assets/swords/Farores_Flame.png'
 import nayrusFlame from '../assets/swords/Nayrus_Flame.png'
 import dinsFlame from '../assets/swords/Dins_Flame.png'
->>>>>>> 4dc2ddd8
 
 import Sword from './items/sword';
 import FaroresFlame from './items/faroresFlame';
@@ -23,8 +19,6 @@
 import DinsFlame from './items/dinsFlame';
 
 export default class SwordBlock extends React.Component {
-<<<<<<< HEAD
-=======
 
     constructor(props) {
         super(props);
@@ -65,8 +59,7 @@
             dinsFlame,
         ]
     }
-    
->>>>>>> 4dc2ddd8
+
     render() {
         const wid = this.props.styleProps.width;
 
@@ -90,49 +83,26 @@
 
         const dinsFlameStyle = {
             position: 'relative',
-<<<<<<< HEAD
-            bottom: (wid / 0.69 - 1 / wid),
-            left: wid / 2.55,
-        };
-
-        return (
-            <div id="BWheel">
-                <img src={swordBlock} alt="" width={wid} />
-                <div id="sword" style={swordStyle}>
-                    <Sword current={this.props.items.sword} parent={this.props.styleProps} onChange={this.props.handleItemClick} handleItemClick={this.props.handleItemClick} />
-=======
-            bottom: (wid/.69 - 1/wid),
-            left: wid/2.55
+            bottom: (wid / .69 - 1 / wid),
+            left: wid / 2.55
         }
 
         const swordWidth = this.props.styleProps.width / 1.1
         const flameWidth = this.props.styleProps.width / 4.4;
 
-        return  <div id={"BWheel"}>
-                    <img src={swordBlock} alt={""} width={wid}/>
-                    <div id={"sword"} style={swordStyle}>
-                        <Item itemName="Progressive Sword" images={this.swordImages} logic={this.props.logic} onChange={this.props.handleItemClick} imgWidth={swordWidth}/>
-                    </div>
-                    <div id={"faroresFlame"} style={faroresFlameStyle}>
-                        <Item itemName="Progressive Sword" images={this.faroresFlameImages} logic={this.props.logic} onChange={this.props.handleItemClick} imgWidth={flameWidth}/>
-                    </div>
-                    <div id={"nayrusFlame"} style={nayrusFlameStyle}>
-                        <Item itemName="Progressive Sword" images={this.nayrusFlameImages} logic={this.props.logic} onChange={this.props.handleItemClick} imgWidth={flameWidth}/>
-                    </div>                    
-                    <div id={"dinsFlame"} style={dinsFlameStyle}>
-                        <Item itemName="Progressive Sword" images={this.dinsFlameImages} logic={this.props.logic} onChange={this.props.handleItemClick} imgWidth={flameWidth}/>
-                    </div>
->>>>>>> 4dc2ddd8
-                </div>
-                <div id="faroresFlame" style={faroresFlameStyle}>
-                    <FaroresFlame current={this.props.items.sword} parent={this.props.styleProps} onChange={this.props.handleItemClick} />
-                </div>
-                <div id="nayrusFlame" style={nayrusFlameStyle}>
-                    <NayrusFlame current={this.props.items.sword} parent={this.props.styleProps} onChange={this.props.handleItemClick} />
-                </div>
-                <div id="dinsFlame" style={dinsFlameStyle}>
-                    <DinsFlame current={this.props.items.sword} parent={this.props.styleProps} onChange={this.props.handleItemClick} />
-                </div>
+        return <div id={"BWheel"}>
+            <img src={swordBlock} alt={""} width={wid} />
+            <div id={"sword"} style={swordStyle}>
+                <Item itemName="Progressive Sword" images={this.swordImages} logic={this.props.logic} onChange={this.props.handleItemClick} imgWidth={swordWidth} />
+            </div>
+            <div id={"faroresFlame"} style={faroresFlameStyle}>
+                <Item itemName="Progressive Sword" images={this.faroresFlameImages} logic={this.props.logic} onChange={this.props.handleItemClick} imgWidth={flameWidth} />
+            </div>
+            <div id={"nayrusFlame"} style={nayrusFlameStyle}>
+                <Item itemName="Progressive Sword" images={this.nayrusFlameImages} logic={this.props.logic} onChange={this.props.handleItemClick} imgWidth={flameWidth} />
+            </div>
+            <div id={"dinsFlame"} style={dinsFlameStyle}>
+                <Item itemName="Progressive Sword" images={this.dinsFlameImages} logic={this.props.logic} onChange={this.props.handleItemClick} imgWidth={flameWidth} />
             </div>
         );
     }
