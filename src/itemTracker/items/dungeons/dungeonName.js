--- conflicted
+++ resolved
@@ -9,24 +9,6 @@
         this.handleClick = this.handleClick.bind(this);
     }
 
-<<<<<<< HEAD
-    handleClick() {
-        this.props.onChange(`${this.props.dungeon.toLowerCase()}Name`);
-        this.props.dungeonChange(this.props.dungeonName);
-    }
-
-    render() {
-        const currentStyle = {
-            color: (this.props.current === 0 ? this.props.colorScheme.unrequired : this.props.colorScheme.required),
-        };
-        const completedState = this.props.complete ? ' complete' : ' incomplete';
-        return (
-            <p className={completedState} style={currentStyle} onClick={this.handleClick}>
-                {this.props.dungeon}
-                {' '}
-            </p>
-        );
-=======
     render() {
         let currentStyle = {
             color: (this.props.logic.isDungeonRequired(this.props.dungeonName) ? this.props.colorScheme.required : this.props.colorScheme.unrequired)
@@ -37,7 +19,6 @@
 
     handleClick(){
         this.props.dungeonChange(this.props.dungeonName)
->>>>>>> 4dc2ddd8
     }
 }
 
