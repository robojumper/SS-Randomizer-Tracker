--- conflicted
+++ resolved
@@ -1,26 +1,4 @@
 import React from 'react';
-<<<<<<< HEAD
-import songBlock from '../assets/Song_Block.png';
-
-import Courage from './items/courage';
-import Power from './items/power';
-import Wisdom from './items/wisdom';
-import Ballad from './items/ballad';
-import Soth from './items/soth';
-import Harp from './items/harp';
-
-import Sailcloth from './items/sailcloth';
-import Scale from './items/scale';
-import Earrings from './items/earrings';
-import Mitts from './items/mitts';
-
-import Stone from './items/stone';
-import EmeraldTablet from './items/emeraldTablet';
-import RubyTablet from './items/rubyTablet';
-import AmberTablet from './items/amberTablet';
-
-export default class SwordBlock extends React.Component {
-=======
 import songBlock from '../assets/Song_Block.png'
 import noHarp from '../assets/main quest/No_Harp.png'
 import harp from '../assets/main quest/Goddess_Harp.png'
@@ -118,8 +96,7 @@
             amberTablet,
         ];
     }
-    
->>>>>>> 4dc2ddd8
+
     render() {
         const wid = this.props.styleProps.width;
 
@@ -202,40 +179,9 @@
 
         const amberTabletStyle = {
             position: 'relative',
-<<<<<<< HEAD
             bottom: (wid / 0.7855 + 600 / wid),
-            left: wid / 13.9,
-        };
-
-        return (
-            <div id="songBlock">
-                <img src={songBlock} alt="" width={wid} />
-
-                <div id="sailcloth" style={sailclothStyle}>
-                    <Sailcloth current={this.props.items.sailcloth} parent={this.props.styleProps} onChange={this.props.handleItemClick} />
-                </div>
-                <div id="earrings" style={earringsStyle}>
-                    <Earrings current={this.props.items.earrings} parent={this.props.styleProps} onChange={this.props.handleItemClick} />
-                </div>
-                <div id="scale" style={scaleStyle}>
-                    <Scale current={this.props.items.scale} parent={this.props.styleProps} onChange={this.props.handleItemClick} />
-                </div>
-                <div id="mitts" style={mittsStyle}>
-                    <Mitts current={this.props.items.mitts} parent={this.props.styleProps} onChange={this.props.handleItemClick} />
-                </div>
-
-                <div id="courage" style={courageStyle}>
-                    <Courage current={this.props.items.courage} parent={this.props.styleProps} onChange={this.props.handleItemClick} />
-                </div>
-                <div id="power" style={powerStyle}>
-                    <Power current={this.props.items.power} parent={this.props.styleProps} onChange={this.props.handleItemClick} />
-                </div>
-                <div id="wisdom" style={wisdomStyle}>
-                    <Wisdom current={this.props.items.wisdom} parent={this.props.styleProps} onChange={this.props.handleItemClick} />
-=======
-            bottom: (wid/0.7855 + 600/wid),
-            left: wid/13.9
-        }  
+            left: wid / 13.9
+        }
 
         const harpWidth = this.props.styleProps.width / 4.6;
         const botgWidth = this.props.styleProps.width / 7;
@@ -252,82 +198,79 @@
         const rubyWidth = this.props.styleProps.width / 3.85;
         const amberWidth = this.props.styleProps.width / 5.57;
 
-        return  <div id={"songBlock"}>
-                    <img src={songBlock} alt={""} width={wid}/>
-
-                    <div id={"sailcloth"} style={sailclothStyle}>
-                        <Item itemName="Sailcloth" images={this.sailclothImages} logic={this.props.logic} onChange={this.props.handleItemClick} imgWidth={sailclothWidth} />
-                    </div>
-                    <div id={"earrings"} style={earringsStyle}>
-                        <Item itemName="Fireshield Earrings" images={this.fseImages} logic={this.props.logic} onChange={this.props.handleItemClick} imgWidth={earringsWidth} />
-                    </div>                    
-                    <div id={"scale"} style={scaleStyle}>
-                        <Item itemName="Water Scale" images={this.scaleImages} logic={this.props.logic} onChange={this.props.handleItemClick} imgWidth={scaleWidth} />
-                    </div>                    
-                    <div id={"mitts"} style={mittsStyle}>
-                        <Item itemName="Progressive Mitts" images={this.mittsImages} logic={this.props.logic} onChange={this.props.handleItemClick} imgWidth={mittsWidth} />
-                    </div>
-
-
-
-                    <div id={"courage"} style={courageStyle}>
-                        <Item itemName="Farore's Courage" images={this.fcImages} logic={this.props.logic} onChange={this.props.handleItemClick} imgWidth={courageWidth} />
-                    </div>
-                    <div id={"power"} style={powerStyle}>
-                        <Item itemName="Din's Power" images={this.dpImages} logic={this.props.logic} onChange={this.props.handleItemClick} imgWidth={powerWidth} />
-                    </div>
-                    <div id={"wisdom"} style={wisdomStyle}>
-                        <Item itemName="Nayru's Wisdom" images={this.nwImages} logic={this.props.logic} onChange={this.props.handleItemClick} imgWidth={wisdomWidth} />
-                    </div>
-                    <div id={"ballad"} style={balladStyle}>
-                        <Item itemName="Ballad of the Goddess" images={this.botgImages} logic={this.props.logic} onChange={this.props.handleItemClick} imgWidth={botgWidth} />
-                    </div>
-                    <div id={"soth"} style={sothStyle}>
-                        <Item itemName="Song of the Hero" images={this.sothImages} logic={this.props.logic} onChange={this.props.handleItemClick} imgWidth={sothWidth} />
-                    </div>
-                    <div id={"harp"} style={harpStyle}>
-                        <Item itemName="Goddess Harp" images={this.harpImages} logic={this.props.logic} onChange={this.props.handleItemClick} imgWidth={harpWidth} />
-                    </div>
-
-
-                    <div id={"stone"} style={stoneStyle}>
-                        <Item itemName="Stone of Trials" images={this.sotImages} logic={this.props.logic} onChange={this.props.handleItemClick} imgWidth={sotWidth} />
-                    </div>                    
-                    <div id={"emeraldTablet"} style={emeraldTabletStyle}>
-                        <Item itemName="Emerald Tablet" images={this.emeraldImages} logic={this.props.logic} onChange={this.props.handleItemClick} imgWidth={emeraldWidth} />
-                    </div>
-                    <div id={"rubyTablet"} style={rubyTabletStyle}>
-                        <Item itemName="Ruby Tablet" images={this.rubyImages} logic={this.props.logic} onChange={this.props.handleItemClick} imgWidth={rubyWidth} />
-                    </div>
-                    <div id={"rubyTablet"} style={amberTabletStyle}>
-                        <Item itemName="Amber Tablet" images={this.amberImages} logic={this.props.logic} onChange={this.props.handleItemClick} imgWidth={amberWidth} />
-                    </div>
->>>>>>> 4dc2ddd8
-                </div>
-                <div id="ballad" style={balladStyle}>
-                    <Ballad current={this.props.items.ballad} parent={this.props.styleProps} onChange={this.props.handleItemClick} />
-                </div>
-                <div id="soth" style={sothStyle}>
-                    <Soth current={this.props.items.soth} parent={this.props.styleProps} onChange={this.props.handleItemClick} />
-                </div>
-                <div id="harp" style={harpStyle}>
-                    <Harp current={this.props.items.harp} parent={this.props.styleProps} onChange={this.props.handleItemClick} />
-                </div>
-
-                <div id="stone" style={stoneStyle}>
-                    <Stone current={this.props.items.stone} parent={this.props.styleProps} onChange={this.props.handleItemClick} />
-                </div>
-                <div id="emeraldTablet" style={emeraldTabletStyle}>
-                    <EmeraldTablet current={this.props.items.emeraldTablet} parent={this.props.styleProps} onChange={this.props.handleItemClick} />
-                </div>
-                <div id="rubyTablet" style={rubyTabletStyle}>
-                    <RubyTablet current={this.props.items.rubyTablet} parent={this.props.styleProps} onChange={this.props.handleItemClick} />
-                </div>
-                <div id="rubyTablet" style={amberTabletStyle}>
-                    <AmberTablet current={this.props.items.amberTablet} parent={this.props.styleProps} onChange={this.props.handleItemClick} />
-                </div>
-
-            </div>
-        );
+        return <div id={"songBlock"}>
+            <img src={songBlock} alt={""} width={wid} />
+
+            <div id={"sailcloth"} style={sailclothStyle}>
+                <Item itemName="Sailcloth" images={this.sailclothImages} logic={this.props.logic} onChange={this.props.handleItemClick} imgWidth={sailclothWidth} />
+            </div>
+            <div id={"earrings"} style={earringsStyle}>
+                <Item itemName="Fireshield Earrings" images={this.fseImages} logic={this.props.logic} onChange={this.props.handleItemClick} imgWidth={earringsWidth} />
+            </div>
+            <div id={"scale"} style={scaleStyle}>
+                <Item itemName="Water Scale" images={this.scaleImages} logic={this.props.logic} onChange={this.props.handleItemClick} imgWidth={scaleWidth} />
+            </div>
+            <div id={"mitts"} style={mittsStyle}>
+                <Item itemName="Progressive Mitts" images={this.mittsImages} logic={this.props.logic} onChange={this.props.handleItemClick} imgWidth={mittsWidth} />
+            </div>
+
+
+
+            <div id={"courage"} style={courageStyle}>
+                <Item itemName="Farore's Courage" images={this.fcImages} logic={this.props.logic} onChange={this.props.handleItemClick} imgWidth={courageWidth} />
+            </div>
+            <div id={"power"} style={powerStyle}>
+                <Item itemName="Din's Power" images={this.dpImages} logic={this.props.logic} onChange={this.props.handleItemClick} imgWidth={powerWidth} />
+            </div>
+            <div id={"wisdom"} style={wisdomStyle}>
+                <Item itemName="Nayru's Wisdom" images={this.nwImages} logic={this.props.logic} onChange={this.props.handleItemClick} imgWidth={wisdomWidth} />
+            </div>
+            <div id={"ballad"} style={balladStyle}>
+                <Item itemName="Ballad of the Goddess" images={this.botgImages} logic={this.props.logic} onChange={this.props.handleItemClick} imgWidth={botgWidth} />
+            </div>
+            <div id={"soth"} style={sothStyle}>
+                <Item itemName="Song of the Hero" images={this.sothImages} logic={this.props.logic} onChange={this.props.handleItemClick} imgWidth={sothWidth} />
+            </div>
+            <div id={"harp"} style={harpStyle}>
+                <Item itemName="Goddess Harp" images={this.harpImages} logic={this.props.logic} onChange={this.props.handleItemClick} imgWidth={harpWidth} />
+            </div>
+
+
+            <div id={"stone"} style={stoneStyle}>
+                <Item itemName="Stone of Trials" images={this.sotImages} logic={this.props.logic} onChange={this.props.handleItemClick} imgWidth={sotWidth} />
+            </div>
+            <div id={"emeraldTablet"} style={emeraldTabletStyle}>
+                <Item itemName="Emerald Tablet" images={this.emeraldImages} logic={this.props.logic} onChange={this.props.handleItemClick} imgWidth={emeraldWidth} />
+            </div>
+            <div id={"rubyTablet"} style={rubyTabletStyle}>
+                <Item itemName="Ruby Tablet" images={this.rubyImages} logic={this.props.logic} onChange={this.props.handleItemClick} imgWidth={rubyWidth} />
+            </div>
+            <div id={"rubyTablet"} style={amberTabletStyle}>
+                <Item itemName="Amber Tablet" images={this.amberImages} logic={this.props.logic} onChange={this.props.handleItemClick} imgWidth={amberWidth} />
+            </div>
+            <div id="ballad" style={balladStyle}>
+                <Ballad current={this.props.items.ballad} parent={this.props.styleProps} onChange={this.props.handleItemClick} />
+            </div>
+            <div id="soth" style={sothStyle}>
+                <Soth current={this.props.items.soth} parent={this.props.styleProps} onChange={this.props.handleItemClick} />
+            </div>
+            <div id="harp" style={harpStyle}>
+                <Harp current={this.props.items.harp} parent={this.props.styleProps} onChange={this.props.handleItemClick} />
+            </div>
+
+            <div id="stone" style={stoneStyle}>
+                <Stone current={this.props.items.stone} parent={this.props.styleProps} onChange={this.props.handleItemClick} />
+            </div>
+            <div id="emeraldTablet" style={emeraldTabletStyle}>
+                <EmeraldTablet current={this.props.items.emeraldTablet} parent={this.props.styleProps} onChange={this.props.handleItemClick} />
+            </div>
+            <div id="rubyTablet" style={rubyTabletStyle}>
+                <RubyTablet current={this.props.items.rubyTablet} parent={this.props.styleProps} onChange={this.props.handleItemClick} />
+            </div>
+            <div id="rubyTablet" style={amberTabletStyle}>
+                <AmberTablet current={this.props.items.amberTablet} parent={this.props.styleProps} onChange={this.props.handleItemClick} />
+            </div>
+
+        </div>
     }
 }