--- conflicted
+++ resolved
@@ -1,12 +1,3 @@
-<<<<<<< HEAD
-import React from 'react';
-import questItemBlock from '../assets/quest_items_block.png';
-import CBeetle from './items/sidequest/cBeetle';
-import Crystal from './items/sidequest/crystal';
-import CrystalCounter from './items/sidequest/crystalCounter';
-import Letter from './items/sidequest/letter';
-import Rattle from './items/sidequest/rattle';
-=======
 import React from 'react'
 import Item from './Item'
 import CrystalCounter from './items/sidequest/crystalCounter'
@@ -20,16 +11,11 @@
 import crystal from '../assets/sidequests/crystal.png'
 import noLetter from '../assets/sidequests/no_cawlins_letter.png'
 import letter from '../assets/sidequests/cawlins_letter.png'
->>>>>>> 4dc2ddd8
 
 class QuestItems extends React.Component {
     constructor(props) {
         super(props);
         this.state = {
-<<<<<<< HEAD
-            height: 0,
-        };
-=======
             height: 0
         }
         this.letterImages = [
@@ -63,7 +49,6 @@
             crystal,
             crystal,
         ]
->>>>>>> 4dc2ddd8
     }
 
     componentDidMount() {
@@ -78,32 +63,6 @@
         }
         const letterStyle = {
             position: 'relative',
-<<<<<<< HEAD
-            bottom: height / 5.1,
-            left: width / 14,
-        };
-        const cBeetleStyle = {
-            position: 'relative',
-            bottom: height / 3.2,
-            left: width / 3.26,
-        };
-        const rattleStyle = {
-            position: 'relative',
-            bottom: height / 2.2,
-            left: width / 1.85,
-        };
-        const crystalStyle = {
-            position: 'relative',
-            bottom: height / 1.65,
-            left: width / 1.26,
-        };
-
-        const counterStyle = {
-            position: 'relative',
-            bottom: height / 1.5,
-            left: width / 1.1,
-        };
-=======
             bottom: height / 2.4,
             left: width / 14,
         }
@@ -134,33 +93,11 @@
         const rattleWidth = this.props.styleProps.width / 6.5;
         const crystalWidth = this.props.styleProps.width / 8;
 
->>>>>>> 4dc2ddd8
         return (
             <div
                 id="quest-items"
                 ref={(divElement) => { this.divElement = divElement; }}
             >
-<<<<<<< HEAD
-                <img src={questItemBlock} alt="" width={width} />
-                <div style={letterStyle}>
-                    <Letter
-                        current={this.props.items.letter}
-                        onChange={this.props.handleItemClick}
-                        styleProps={this.props.styleProps}
-                    />
-                </div>
-                <div style={cBeetleStyle}>
-                    <CBeetle current={this.props.items.cBeetle} onChange={this.props.handleItemClick} styleProps={this.props.styleProps} />
-                </div>
-                <div style={rattleStyle}>
-                    <Rattle current={this.props.items.rattle} onChange={this.props.handleItemClick} styleProps={this.props.styleProps} />
-                </div>
-                <div style={crystalStyle}>
-                    <Crystal current={this.props.items.crystals} onChange={this.props.handleItemClick} styleProps={this.props.styleProps} />
-                </div>
-                <div style={counterStyle}>
-                    <CrystalCounter current={this.props.items.crystals} colorScheme={this.props.colorScheme} />
-=======
             <img src={questItemBlock} alt="" width={width} />
                 <div style={letterStyle}>   
                     <Item itemName="Cawlin's Letter" images={this.letterImages} logic={this.props.logic} onChange={this.props.handleItemClick} imgWidth={letterWidth}/>
@@ -176,7 +113,6 @@
                 </div>
                 <div style={counterStyle}>
                     <CrystalCounter current={this.props.logic.getItem("5 Gratitude Crystal")} colorScheme={this.props.colorScheme}/>
->>>>>>> 4dc2ddd8
                 </div>
             </div>
         );
