import _ from 'lodash';
import goddessCubes from '../data/goddessCubes.json';
import crystalMacros from '../data/gratitudeCrystalMacros.json';
import crystalLocations from '../data/crystals.json';
import LogicHelper from './LogicHelper';

class LogicTweaks {
<<<<<<< HEAD
    static applyTweaks(logic, options) {
        LogicTweaks.createDungeonMacros(logic.requirements, options.entrancesRandomized);
        LogicTweaks.tweakTMSAndRequiredDungeons(logic.requirements);
        // LogicTweaks.tweakGoddessChestRequirements(logic.requirements);
        LogicTweaks.tweakGratitudeCrystalRequirements(logic.requirements);
=======
    static applyTweaks(logic, settings) {
        LogicTweaks.createDungeonMacros(logic.macros, settings.getOption('Randomize Entrances'));
        LogicTweaks.tweakTMSAndRequiredDungeons(logic.macros);
        LogicTweaks.tweakGoddessChestRequirements(logic.macros);
        LogicTweaks.tweakGratitudeCrstalRequirements(logic.macros, logic.locations);
>>>>>>> c6b45419
        LogicTweaks.removeCrystalLocations(logic.locations);
        LogicTweaks.tweakSoTH(logic.locations);
    }

    static createDungeonMacros(requirements, entrancesRandomized) {
        if (entrancesRandomized === 'None') {
            // no entrance randomizer, sub default requirements in
            requirements.set('Can Access Skyview', 'Can Access Dungeon Entrance in Deep Woods');
            requirements.set('Can Access Earth Temple', 'Can Access Dungeon Entrance in Eldin Volcano');
            requirements.set('Can Access Lanayru Mining Facility', 'Can Access Dungeon Entrance in Lanayru Desert');
            requirements.set('Can Access Ancient Cistern', 'Can Access Dungeon Entrance in Lake Floria');
            requirements.set('Can Access Sandship', 'Can Access Dungeon Entrance in Sand Sea');
            requirements.set('Can Access Fire Sanctuary', 'Can Access Dungeon Entrance in Volcano Summit');
            requirements.set('Can Access Sky Keep', 'Can Access Dungeon Entrance on Skyloft');
        } else {
            requirements.set('Can Access Skyview', 'Entered Skyview');
            requirements.set('Can Access Earth Temple', 'Entered Earth Temple');
            requirements.set('Can Access Lanayru Mining Facility', 'Entered Lanayru Mining Facility');
            requirements.set('Can Access Ancient Cistern', 'Entered Ancient Cistern');
            requirements.set('Can Access Sandship', 'Entered Sandship');
            requirements.set('Can Access Fire Sanctuary', 'Entered Fire Sanctuary');
            if (entrancesRandomized === 'Dungeons') {
                requirements.set('Can Access Sky Keep', 'Can Access Dungeon Entrance on Skyloft');
            } else {
                requirements.set('Can Access Sky Keep', 'Entered Sky Keep');
            }
        }
    }

    static tweakTMSAndRequiredDungeons(requirements) {
        requirements.set('Can Access Past', 'Goddess Harp & Master Sword & Can Complete Required Dungeons');
        requirements.set('Can Complete Required Dungeons', 'Nothing');
    }

    static tweakGoddessChestRequirements(requirements) {
        _.forEach(goddessCubes, (__, macro) => {
            requirements.remove(macro);
        });
    }

    static tweakGratitudeCrystalRequirements(requirements) {
        _.forEach(crystalMacros, (macro) => {
            const macroSplit = macro.split(/\s+/);
            // ${n} Gratitude Crystals
            const newMacro = `${macroSplit[1]} ${macroSplit[2].slice(0, -1)} x${macroSplit[0]}`;
            // Gratitude Crystal x${n}
            requirements.set(macro, newMacro);
        });
    }

    static removeCrystalLocations(locations) {
        _.forEach(crystalLocations, (crystal, name) => {
            locations.deleteLocation(crystal.area, name);
        });
    }

    static tweakSoTH(locations) {
        const stoneOfTrials = locations.getLocation('Skyloft Silent Realm', 'Stone of Trials');
        stoneOfTrials.logicSentence = 'Song of the Hero x3 & Goddess Harp';
        stoneOfTrials.booleanExpression = LogicHelper.booleanExpressionForRequirements(stoneOfTrials.logicSentence);
        const simplifiedExpression = stoneOfTrials.booleanExpression.simplify({
            implies: (firstRequirement, secondRequirement) => LogicHelper.requirementImplies(firstRequirement, secondRequirement),
        });
        const evaluatedRequirements = LogicHelper.evaluatedRequirements(simplifiedExpression);
        const readablerequirements = LogicHelper.createReadableRequirements(evaluatedRequirements);
        stoneOfTrials.needs = readablerequirements;
    }
}

export default LogicTweaks;<|MERGE_RESOLUTION|>--- conflicted
+++ resolved
@@ -5,19 +5,11 @@
 import LogicHelper from './LogicHelper';
 
 class LogicTweaks {
-<<<<<<< HEAD
-    static applyTweaks(logic, options) {
-        LogicTweaks.createDungeonMacros(logic.requirements, options.entrancesRandomized);
-        LogicTweaks.tweakTMSAndRequiredDungeons(logic.requirements);
-        // LogicTweaks.tweakGoddessChestRequirements(logic.requirements);
-        LogicTweaks.tweakGratitudeCrystalRequirements(logic.requirements);
-=======
     static applyTweaks(logic, settings) {
         LogicTweaks.createDungeonMacros(logic.macros, settings.getOption('Randomize Entrances'));
         LogicTweaks.tweakTMSAndRequiredDungeons(logic.macros);
         LogicTweaks.tweakGoddessChestRequirements(logic.macros);
-        LogicTweaks.tweakGratitudeCrstalRequirements(logic.macros, logic.locations);
->>>>>>> c6b45419
+        LogicTweaks.tweakGratitudeCrstalRequirements(logic.requirements);
         LogicTweaks.removeCrystalLocations(logic.locations);
         LogicTweaks.tweakSoTH(logic.locations);
     }
