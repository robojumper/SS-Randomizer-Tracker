--- conflicted
+++ resolved
@@ -1,9 +1,5 @@
 class ItemLocation {
-<<<<<<< HEAD
-    constructor(name, logicSentence, booleanExpression, needs, inLogic, logicalState, checked) {
-=======
     constructor(name, logicSentence, booleanExpression, needs, inLogic, logicalState, checked, nonprogress) {
->>>>>>> ecf2fed7
         this.name = name;
         this.logicSentence = logicSentence;
         this.booleanExpression = booleanExpression;
@@ -15,11 +11,7 @@
     }
 
     static emptyLocation() {
-<<<<<<< HEAD
-        return new ItemLocation('', '', null, [], false, 'out-logic', false);
-=======
-        return new ItemLocation('', '', null, [], false, 'out-logic', false, false)
->>>>>>> ecf2fed7
+        return new ItemLocation('', '', null, [], false, 'out-logic', false, false);
     }
 }
 
