import _ from 'lodash';
import ItemLocation from './ItemLocation';
import LogicHelper from './LogicHelper';

class Locations {
    constructor(locationsFile, settings) {
        this.locations = {};
        _.forEach(locationsFile, (data, name) => {
<<<<<<< HEAD
            if (data.type.split(',').some((type) => settings.bannedLocations.includes(type.trim()))) {
                return;
=======
            let nonprogress = false;
            if (data['type'].split(',').some(type => settings.bannedLocations.includes(type.trim()))) {
                nonprogress = true;
>>>>>>> ecf2fed7
            }
            const {
                area,
                location,
            } = Locations.splitLocationName(name);
            const itemLocation = ItemLocation.emptyLocation();
            itemLocation.name = location;
            itemLocation.logicSentence = data.Need;
            itemLocation.booleanExpression = LogicHelper.booleanExpressionForRequirements(data.Need);
            const simplifiedExpression = itemLocation.booleanExpression.simplify({
                implies: (firstRequirement, secondRequirement) => LogicHelper.requirementImplies(firstRequirement, secondRequirement),
            });
            const evaluatedRequirements = LogicHelper.evaluatedRequirements(simplifiedExpression);
            const readablerequirements = LogicHelper.createReadableRequirements(evaluatedRequirements);
            itemLocation.needs = readablerequirements;
<<<<<<< HEAD
            this.setLocation(area, location, itemLocation);
=======
            itemLocation.nonprogress = nonprogress;
            this.setLocation(area, location, itemLocation)
>>>>>>> ecf2fed7
        });
    }

    initialize(locations) {
        this.locations = locations;
    }

    reset() {
        this.locations = null;
    }

    all() {
        return this.locations;
    }

    allAreas() {
        return _.keys(this.locations);
    }

    mapLocations(locationIteratee) {
        const newLocations = {};
        _.forEach(this.locations, (areaData, areaName) => {
            _.forEach(_.keys(areaData), (location) => {
                _.set(newLocations, [areaName, location], locationIteratee(areaName, location));
            });
        });
        return newLocations;
    }

    locationsForArea(area) {
        const areaInfo = _.get(this.locations, area);
        if (!areaInfo) {
            throw Error(`Area ${area} not found`);
        }
        return _.values(areaInfo);
    }

    getLocation(area, location) {
        if (!_.has(this.locations, [area, location])) {
            throw Error(`Location not found: ${area} - ${location}`);
        }
        return _.get(this.locations, [area, location]);
    }

    setLocation(area, location, itemLocation) {
        _.set(this.locations, [area, location], itemLocation);
    }

    deleteLocation(area, location) {
        _.unset(this.locations, [area, location]);
    }

    static splitLocationName(name) {
        const locationElements = name.split('-');
        return {
            area: locationElements[0].trim(),
            location: locationElements.splice(1).join().trim(),
        };
    }

    updateLocationLogic() {
        _.forEach(this.locations, (group) => {
            _.forEach(group, (location) => {
                location.booleanExpression = LogicHelper.booleanExpressionForRequirements(location.logicSentence);
                const simplifiedExpression = location.booleanExpression.simplify({
                    implies: (firstRequirement, secondRequirement) => LogicHelper.requirementImplies(firstRequirement, secondRequirement),
                });
                const evaluatedRequirements = LogicHelper.evaluatedRequirements(simplifiedExpression);
                const readablerequirements = LogicHelper.createReadableRequirements(evaluatedRequirements);
                location.needs = readablerequirements;
            });
        });
    }
}

export default Locations;<|MERGE_RESOLUTION|>--- conflicted
+++ resolved
@@ -6,14 +6,9 @@
     constructor(locationsFile, settings) {
         this.locations = {};
         _.forEach(locationsFile, (data, name) => {
-<<<<<<< HEAD
+            let nonprogress = false;
             if (data.type.split(',').some((type) => settings.bannedLocations.includes(type.trim()))) {
-                return;
-=======
-            let nonprogress = false;
-            if (data['type'].split(',').some(type => settings.bannedLocations.includes(type.trim()))) {
                 nonprogress = true;
->>>>>>> ecf2fed7
             }
             const {
                 area,
@@ -29,12 +24,8 @@
             const evaluatedRequirements = LogicHelper.evaluatedRequirements(simplifiedExpression);
             const readablerequirements = LogicHelper.createReadableRequirements(evaluatedRequirements);
             itemLocation.needs = readablerequirements;
-<<<<<<< HEAD
+            itemLocation.nonprogress = nonprogress;
             this.setLocation(area, location, itemLocation);
-=======
-            itemLocation.nonprogress = nonprogress;
-            this.setLocation(area, location, itemLocation)
->>>>>>> ecf2fed7
         });
     }
 
