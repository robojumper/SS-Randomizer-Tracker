import _ from 'lodash';
import Locations from './Locations';
import LogicLoader from './LogicLoader';
import LogicHelper from './LogicHelper';
import Macros from './Macros';
import LogicTweaks from './LogicTweaks';
import goddessCubes from '../data/goddessCubes.json';
import ItemLocation from './ItemLocation';
import crystalLocations from '../data/crystals.json';

class Logic {
    async initialize(options, startingItems) {
        this.options = options;
        const { macros, locations } = await LogicLoader.loadLogicFiles();
        LogicHelper.bindLogic(this);
        this.macros = new Macros(macros);
        this.locations = new Locations(locations, options);
        this.items = {};
        this.max = {
            progressiveSword: 6,
            progressiveMitts: 2,
            waterScale: 1,
            fireshieldEarrings: 1,
            goddessHarp: 1,
            faroresCourage: 1,
            nayrusWisdom: 1,
            dinsPower: 1,
            balladOfTheGoddess: 1,
            songOfTheHero: 3,
            sailcloth: 1,
            stoneOfTrials: 1,
            emeraldTablet: 1,
            rubyTablet: 1,
            amberTablet: 1,
            cawlinsLetter: 1,
            hornedColossusBeetle: 1,
            babyRattle: 1,
            gratitudeCrystal: 80,
            slingshot: 1,
            progressiveBeetle: 2,
            bombBag: 1,
            gustBellows: 1,
            whip: 1,
            clawshots: 1,
            bow: 1,
            bugNet: 1,
            seaChart: 1,
            lanayruCavesSmallKey: 1,
            emptyBottle: 5,
            progressivePouch: 1,
            spiralCharge: 1,
            enteredSkyview: 1,
            enteredEarthTemple: 1,
            enteredLanayruMiningFacility: 1,
            enteredAncientCistern: 1,
            enteredSandship: 1,
            enteredFireSanctuary: 1,
            enteredSkykeep: 1,
            svName: 1,
            etName: 1,
            lmfName: 1,
            acName: 1,
            sshName: 1,
            fsName: 1,
            skName: 1,
            swBossKey: 1,
            etBossKey: 1,
            lmfBossKey: 1,
            acBossKey: 1,
            ssBossKey: 1,
            fsBossKey: 1,
            triforce: 3,
            swSmallKey: 2,
            keyPiece: 5,
            lmfSmallKey: 1,
            acSmallKey: 2,
            ssSmallKey: 2,
            fsSmallKey: 3,
            skSmallKey: 1,
            skyviewCompleted: 1,
            earthTempleCompleted: 1,
            lanayruMiningFacilityCompleted: 1,
            ancientCisternCompleted: 1,
            sandshipCompleted: 1,
            fireSanctuaryCompleted: 1,
            skyKeepCompleted: 1,
        };

        LogicTweaks.applyTweaks(this, options);
        _.forEach(startingItems, (item) => {
            this.giveItem(item);
<<<<<<< HEAD
        });
        this.locations.updateLocationLogic();
        // do an initial requirements check to ensure nothing requirements and starting items are properly considered
        this.checkAllRequirements();
=======
        })
>>>>>>> 0e071bcb

        this.areaCounters = {};
        this.areaInLogicCounters = {};
        this.totalLocations = 0;
        this.locationsChecked = 0;
        this.availableLocations = 0;
        this.requiredDungeons = {};
        this.completedDungeons = {};
        this.additionalLocations = {};
        this.fivePacks = 0;
        this.maxFivePacks = 13;
        this.cubeList = {};

        _.forEach(goddessCubes, (cube, cubeMacro) => {
            if (cube.type.split(',').some((type) => options.bannedLocations.includes(type.trim()))) {
                return;
            }
            const extraLocation = ItemLocation.emptyLocation();
            extraLocation.name = cube.displayName;
            extraLocation.logicSentence = cube.needs;
            extraLocation.booleanExpression = LogicHelper.booleanExpressionForRequirements(cube.needs);
            const simplifiedExpression = extraLocation.booleanExpression.simplify({
                implies: (firstRequirement, secondRequirement) => LogicHelper.requirementImplies(firstRequirement, secondRequirement),
            });
            const evaluatedRequirements = LogicHelper.evaluatedRequirements(simplifiedExpression);
            const readablerequirements = LogicHelper.createReadableRequirements(evaluatedRequirements);
            extraLocation.needs = readablerequirements;
            extraLocation.macroName = cubeMacro;
            _.set(this.additionalLocations, [cube.area, cubeMacro], extraLocation);
<<<<<<< HEAD
            _.set(this.max, _.camelCase(cubeMacro), 1);
=======
            _.set(this.max, _.camelCase(cubeMacro), 1)
            _.set(this.cubeList, cubeMacro, extraLocation); 
>>>>>>> 0e071bcb
        });
        this.crystalClicked = this.crystalClicked.bind(this);
        _.forEach(crystalLocations, (crystal, crystalMacro) => {
            const extraLocation = ItemLocation.emptyLocation();
            extraLocation.name = crystal.displayName;
            extraLocation.logicSentence = crystal.needs;
            extraLocation.booleanExpression = LogicHelper.booleanExpressionForRequirements(crystal.needs);
            const simplifiedExpression = extraLocation.booleanExpression.simplify({
                implies: (firstRequirement, secondRequirement) => LogicHelper.requirementImplies(firstRequirement, secondRequirement),
            });
            const evaluatedRequirements = LogicHelper.evaluatedRequirements(simplifiedExpression);
            const readablerequirements = LogicHelper.createReadableRequirements(evaluatedRequirements);
            extraLocation.needs = readablerequirements;
            extraLocation.additionalAction = this.crystalClicked;
            _.set(this.additionalLocations, [crystal.area, crystalMacro], extraLocation);
            _.set(this.max, _.camelCase(crystalMacro), 1);
        });
        _.forEach(this.allLocations(), (group, key) => {
            _.set(this.areaCounters, key, _.size(group));
            let inLogic = 0;
            _.forEach(group, (location) => {
                if (location.inLogic) {
                    inLogic++;
                }
            });
            _.set(this.areaInLogicCounters, key, inLogic);
            this.totalLocations += _.size(group);
            this.availableLocations += inLogic;
        });
        this.hasItem = this.hasItem.bind(this);
<<<<<<< HEAD
        this.isRequirementMet = this.isRequirementMet.bind(this);
=======
        this.isRequirementMet = this.isRequirementMet.bind(this)

        this.locations.updateLocationLogic();
        // do an initial requirements check to ensure nothing requirements and starting items are properly considered
        this.checkAllRequirements();
>>>>>>> 0e071bcb
    }

    macros() {
        return this.macros.all();
    }

    getMacro(macro) {
        return this.macros.getMacro(macro);
    }

    allLocations() {
        return this.locations.all();
    }

    areas() {
        return this.locations.allAreas();
    }

    locationsForArea(area) {
        return this.locations.locationsForArea(area);
    }

    getLocation(area, location) {
        return this.locations.getLocation(area, location);
    }

    locationNeeds(area, location) {
        const itemLocation = this.locations.getLocation(area, location);
        return itemLocation.needs;
    }

    giveItem(item) {
        if (item === '5 Gratitude Crystal') {
            this.fivePacks += 1;
            this.incrementItem('Gratitude Crystal', 5);
        } else {
            this.incrementItem(item);
        }
    }

    takeItem(item) {
        const current = this.getItem(item);
        if (current <= 0) {
            return;
        }
        _.set(this.items, _.camelCase(item), current - 1);
    }

    resetItem(item) {
        _.set(this.items, _.camelCase(item), 0);
    }

    getItem(item) {
        return _.get(this.items, _.camelCase(item), 0);
    }

    incrementItem(item, amount = 1) {
        const current = this.getItem(item);
        let newCount;
        if (item === 'Gratitude Crystal' && this.fivePacks > this.maxFivePacks) {
            newCount = current - 65;
            this.fivePacks = 0;
        } else if (current < _.get(this.max, _.camelCase(item))) {
            newCount = current + amount;
        } else {
            newCount = 0;
        }
        _.set(this.items, _.camelCase(item), newCount);
    }

    hasItem(item) {
        return this.getItem(item) > 0;
    }

    checkAllRequirements() {
        _.forEach(this.areas(), (area) => {
            _.forEach(this.locationsForArea(area), (location) => {
                location.inLogic = this.areRequirementsMet(location.booleanExpression);
                // TMS requires special handling for semi logic for dungeon completion as the completion is not the requirement
                if (location.name === 'True Master Sword' && location.inLogic) {
                    // In this case, we know all the requirements to complete all dungeons and raise and open GoT are met, so check if all dungeons are complete
                    let allDungeonsComplete = true;
                    _.forEach(this.requiredDungeons, (required, dungeon) => {
                        if (required && !_.get(this.completedDungeons, dungeon)) {
                            allDungeonsComplete = false;
                        }
                    });
                    // if they are,the location is fully in logic
                    if (allDungeonsComplete) {
                        location.logicalState = 'inLogic';
                    } else {
                        // otherwise it is in semi-logic
                        location.logicalState = 'semiLogic';
                    }
                } else {
                    location.logicalState = this.getLogicalState(location.needs, location.inLogic, location.checked);
                }
            });
            _.forEach(this.getExtraChecksForArea(area), (location) => {
                location.inLogic = this.areRequirementsMet(location.booleanExpression);
                location.logicalState = this.getLogicalState(location.needs, location.inLogic, location.checked);
            });
        });
    }

    /*
    Determines the logic state of a location, based on tracker restrictions. Used for deeper logical rendering and information display.
    The following logical sttes exist, and are used for determing text color in the location tracker
    - in-logic: when the location is completelyin logic
    - out-logic: location is strictly out of logic
    - semi-logic: location is not accessible logically, but the missing items are in a restricted subset of locations (i.e. dungeons wihtout keysanity)
        Also used for cube tracking to show a chest that is accesible but the cube has not been struck or is unmarked, and Batreaux rewards when crystal
        sanity is disbled
    - glitched-logic: obtainable with glitches (and would be expected in gltiched logic) but only when glitched logic is not required
    */
    getLogicalState(requirements, inLogic, complete) {
        // evaluate for special handling of logical state for locations that have more then 2 logical states
        // the following types of conditions cause multiple logical states
        //  - cubes: can be semi-logic when the cube is obtainable but not marked
        //  - glitched logic tracking: locations that are accessible outside of logic using glitches, only applicable when glitched logic is not active (unimplemented)
        //  - dungeons: locations that are only missing keys (unimplemented)
        //  - batreaux rewards: takes accessible loose crystals into account (even before obtained) (unimplemented)
        if (complete) {
            return 'checked';
        }
        if (inLogic) {
            return 'inLogic';
        }
<<<<<<< HEAD
        let logicState = 'outLogic';
        requirements.forEach((requirement) => {
            if (requirement.includes('Goddess Cube')) {
                if (this.meetsCompoundRequirement(this.parseMacro(requirement))) {
                    logicState = 'semiLogic';
                }
            }
        });
=======
        let logicState = "outLogic"
        requirements.forEach(requirement => {
            _.forEach(requirement, (item) => {
                if (item.item.includes("Goddess Cube")) {
                    if (_.get(this.cubeList, item.item).logicalState === "inLogic") {
                        logicState = "semiLogic"
                    }
                }
            });
        })
>>>>>>> 0e071bcb
        return logicState;
    }

    areRequirementsMet(requirements) {
        return requirements.evaluate({
            isItemTrue: (requirement) => this.isRequirementMet(requirement),
        });
    }

    isRequirementMet(requirement) {
        const itemsRemaining = this.itemsRemainingForRequirement(requirement);
        return itemsRemaining === 0;
    }

    itemsRemainingForRequirement(requirement) {
        const remainingItemsForRequirements = [
            Logic.impossibleRequirementRemaining(requirement),
            Logic.nothingRequirementRemaining(requirement),
            this.itemCountRequirementRemaining(requirement),
            this.itemRequirementRemaining(requirement),
            // this.hasAccessedOtherLocationRequirementRemaining(requirement),
        ];

        const remainingItems = _.find(remainingItemsForRequirements, (result) => !_.isNil(result));

        if (!_.isNil(remainingItems)) {
            return remainingItems;
        }
        throw Error(`Could not parse requirement: ${requirement}`);
    }

    static impossibleRequirementRemaining(requirement) {
        if (requirement === 'Impossible') {
            return 1;
        }
        return null;
    }

    static nothingRequirementRemaining(requirement) {
        if (requirement === 'Nothing') {
            return 0;
        }
        return null;
    }

    itemCountRequirementRemaining(requirement) {
        const itemCountRequirement = LogicHelper.parseItemCountRequirement(requirement);
        if (!_.isNil(itemCountRequirement)) {
            const {
                countRequired,
                itemName,
            } = itemCountRequirement;

            const itemCount = this.getItem(itemName);
            return Math.max(countRequired - itemCount, 0);
        }
        return null;
    }

    itemRequirementRemaining(requirement) {
        const itemValue = this.getItem(requirement);
        if (!_.isNil(itemValue)) {
            if (itemValue > 0) {
                return 0;
            }
            return 1;
        }
        return null;
    }

    updateCounters(group, checked, inLogic) {
        const current = _.get(this.areaCounters, group);
        const currentInLogic = _.get(this.areaInLogicCounters, group);
        if (checked) {
            _.set(this.areaCounters, group, current - 1);
            this.locationsChecked++;
            if (inLogic) {
                _.set(this.areaInLogicCounters, group, currentInLogic - 1);
                this.availableLocations--;
            }
        } else {
            _.set(this.areaCounters, group, current + 1);
            this.locationsChecked--;
            if (inLogic) {
                _.set(this.areaInLogicCounters, group, currentInLogic + 1);
                this.availableLocations++;
            }
        }
    }

    getTotalCountForArea(group) {
        return _.get(this.areaCounters, group);
    }

    updateCountersForItem() {
        this.availableLocations = 0;
        _.forEach(this.allLocations(), (group, key) => {
            let inLogic = 0;
            _.forEach(group, (location) => {
                if (location.inLogic && !location.checked) {
                    inLogic++;
                }
            });
            _.set(this.areaInLogicCounters, key, inLogic);
            this.availableLocations += inLogic;
        });
    }

    getInLogicCountForArea(group) {
        return _.get(this.areaInLogicCounters, group, 0);
    }

    getTotalLocationsChecked() {
        return this.locationsChecked;
    }

    getTotalLocationsInLogic() {
        return this.availableLocations;
    }

    getTotalLocations() {
        return this.totalLocations;
    }

    getTotalRemainingChecks() {
        return this.totalLocations - this.locationsChecked;
    }

    toggleDungeonRequired(dungeon) {
        _.set(this.requiredDungeons, dungeon, !_.get(this.requiredDungeons, dungeon));
        this.updatePastMacro();
    }

    updatePastMacro() {
        let newMacroString = '';
        const tmsLocation = this.locations.getLocation('Sealed Grounds', 'True Master Sword');
        let newReqs = 'Can Access Sealed Temple & Goddess Harp & Master Sword & ';
        _.forEach(this.requiredDungeons, (required, dungeon) => {
            let actualDungeon = dungeon;
            if (!required) {
                return;
            }
            newMacroString += `(Can Beat ${actualDungeon} | ${actualDungeon} Completed) & `;
            if (dungeon === 'Skykeep') {
                actualDungeon = 'Sky Keep'; // account for inconsistent spellings
            }
            newReqs += `${actualDungeon} Completed & `;
        });
        newMacroString = newMacroString.slice(0, -3);
        newReqs = newReqs.slice(0, -3);
        this.macros.setMacro('Can Complete Required Dungeons', newMacroString);
        tmsLocation.booleanExpression = LogicHelper.booleanExpressionForRequirements(newReqs);
        const simplifiedExpression = tmsLocation.booleanExpression.simplify({
            implies: (firstRequirement, secondRequirement) => LogicHelper.requirementImplies(firstRequirement, secondRequirement),
        });
        const evaluatedRequirements = LogicHelper.evaluatedRequirements(simplifiedExpression);
        const readablerequirements = LogicHelper.createReadableRequirements(evaluatedRequirements);
        tmsLocation.needs = readablerequirements;
    }

    isDungeonRequired(dungeon) {
        return _.get(this.requiredDungeons, dungeon);
    }

    toggleDungeonCompleted(dungeon) {
        const isCompleted = !_.get(this.completedDungeons, dungeon);
        _.set(this.completedDungeons, dungeon, isCompleted);
        if (isCompleted) {
            this.giveItem(`${dungeon} Completed`);
        } else {
            this.takeItem(`${dungeon} Completed`);
        }
    }

    isDungeonCompleted(dungeon) {
        return _.get(this.completedDungeons, dungeon);
    }

    getExtraChecksForArea(area) {
        const areaInfo = _.get(this.additionalLocations, area);
        return _.values(areaInfo);
    }

    toggleExtraLocationChecked(location) {
        location.checked = !location.checked;
        if (location.macroName) {
            if (location.checked) {
                this.giveItem(location.macroName);
            } else {
                this.takeItem(location.macroName);
            }
        }
        if (location.additionalAction) {
            location.additionalAction(location);
        }
        this.updateCountersForItem();
    }

    getOptionValue(option) {
        return _.get(this.options, option);
    }

    crystalClicked(crystal) {
        if (crystal.checked) {
            this.giveItem('Gratitude Crystal');
        } else {
            this.takeItem('Gratitude Crystal');
        }
    }

    getCrystalCount() {
        return this.getItem('Gratitude Crystal');
    }
}

export default Logic;<|MERGE_RESOLUTION|>--- conflicted
+++ resolved
@@ -89,14 +89,7 @@
         LogicTweaks.applyTweaks(this, options);
         _.forEach(startingItems, (item) => {
             this.giveItem(item);
-<<<<<<< HEAD
-        });
-        this.locations.updateLocationLogic();
-        // do an initial requirements check to ensure nothing requirements and starting items are properly considered
-        this.checkAllRequirements();
-=======
-        })
->>>>>>> 0e071bcb
+        });
 
         this.areaCounters = {};
         this.areaInLogicCounters = {};
@@ -126,12 +119,8 @@
             extraLocation.needs = readablerequirements;
             extraLocation.macroName = cubeMacro;
             _.set(this.additionalLocations, [cube.area, cubeMacro], extraLocation);
-<<<<<<< HEAD
             _.set(this.max, _.camelCase(cubeMacro), 1);
-=======
-            _.set(this.max, _.camelCase(cubeMacro), 1)
-            _.set(this.cubeList, cubeMacro, extraLocation); 
->>>>>>> 0e071bcb
+            _.set(this.cubeList, cubeMacro, extraLocation);
         });
         this.crystalClicked = this.crystalClicked.bind(this);
         _.forEach(crystalLocations, (crystal, crystalMacro) => {
@@ -162,15 +151,11 @@
             this.availableLocations += inLogic;
         });
         this.hasItem = this.hasItem.bind(this);
-<<<<<<< HEAD
         this.isRequirementMet = this.isRequirementMet.bind(this);
-=======
-        this.isRequirementMet = this.isRequirementMet.bind(this)
 
         this.locations.updateLocationLogic();
         // do an initial requirements check to ensure nothing requirements and starting items are properly considered
         this.checkAllRequirements();
->>>>>>> 0e071bcb
     }
 
     macros() {
@@ -299,27 +284,16 @@
         if (inLogic) {
             return 'inLogic';
         }
-<<<<<<< HEAD
         let logicState = 'outLogic';
         requirements.forEach((requirement) => {
-            if (requirement.includes('Goddess Cube')) {
-                if (this.meetsCompoundRequirement(this.parseMacro(requirement))) {
-                    logicState = 'semiLogic';
-                }
-            }
-        });
-=======
-        let logicState = "outLogic"
-        requirements.forEach(requirement => {
             _.forEach(requirement, (item) => {
-                if (item.item.includes("Goddess Cube")) {
-                    if (_.get(this.cubeList, item.item).logicalState === "inLogic") {
-                        logicState = "semiLogic"
+                if (item.item.includes('Goddess Cube')) {
+                    if (_.get(this.cubeList, item.item).logicalState === 'inLogic') {
+                        logicState = 'semiLogic';
                     }
                 }
             });
-        })
->>>>>>> 0e071bcb
+        });
         return logicState;
     }
 
