--- conflicted
+++ resolved
@@ -104,14 +104,9 @@
         this.cubeList = {};
 
         _.forEach(goddessCubes, (cube, cubeMacro) => {
-<<<<<<< HEAD
+            let nonprogress = false;
             if (cube.type.split(',').some((type) => options.bannedLocations.includes(type.trim()))) {
-                return;
-=======
-            let nonprogress = false;
-            if (cube.type.split(',').some(type => options.bannedLocations.includes(type.trim()))) {
                 nonprogress = true;
->>>>>>> ecf2fed7
             }
             const extraLocation = ItemLocation.emptyLocation();
             extraLocation.name = cube.displayName;
@@ -124,7 +119,7 @@
             const readablerequirements = LogicHelper.createReadableRequirements(evaluatedRequirements);
             extraLocation.needs = readablerequirements;
             extraLocation.macroName = cubeMacro;
-            extraLocation.nonprogress = nonprogress
+            extraLocation.nonprogress = nonprogress;
             _.set(this.additionalLocations, [cube.area, cubeMacro], extraLocation);
             _.set(this.max, _.camelCase(cubeMacro), 1);
             _.set(this.cubeList, cubeMacro, extraLocation);
@@ -149,7 +144,7 @@
         // do an initial requirements check to ensure nothing requirements and starting items are properly considered
         this.checkAllRequirements();
         _.forEach(this.allLocations(), (group, key) => {
-            const filteredLocations = _.filter(group, (loc) => !loc.nonprogress)
+            const filteredLocations = _.filter(group, (loc) => !loc.nonprogress);
             _.set(this.areaCounters, key, _.size(filteredLocations));
             let inLogic = 0;
             _.forEach(filteredLocations, (location) => {
@@ -162,15 +157,7 @@
             this.availableLocations += inLogic;
         });
         this.hasItem = this.hasItem.bind(this);
-<<<<<<< HEAD
         this.isRequirementMet = this.isRequirementMet.bind(this);
-
-        this.locations.updateLocationLogic();
-        // do an initial requirements check to ensure nothing requirements and starting items are properly considered
-        this.checkAllRequirements();
-=======
-        this.isRequirementMet = this.isRequirementMet.bind(this)
->>>>>>> ecf2fed7
     }
 
     macros() {
@@ -252,8 +239,8 @@
                 // TMS requires special handling for semi logic for dungeon completion as the completion is not the requirement
                 if (location.name === 'True Master Sword' && location.inLogic) {
                     // In this case, we know all the requirements to complete all dungeons and raise and open GoT are met, so check if all dungeons are complete
-                    if(location.checked) {
-                        location.logicalState = "checked";
+                    if (location.checked) {
+                        location.logicalState = 'checked';
                         return;
                     }
                     let allDungeonsComplete = true;
