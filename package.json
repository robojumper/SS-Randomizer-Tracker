--- conflicted
+++ resolved
@@ -12,13 +12,10 @@
     "@testing-library/jest-dom": "^4.2.4",
     "@testing-library/react": "^9.3.2",
     "@testing-library/user-event": "^7.1.2",
-<<<<<<< HEAD
     "js-yaml": "^3.14.0",
-=======
     "express": "^4.17.1",
     "express-favicon": "^2.0.1",
     "path": "^0.12.7",
->>>>>>> 46ae3bef
     "react": "^16.14.0",
     "react-dom": "^16.14.0",
     "react-scripts": "3.4.3",
