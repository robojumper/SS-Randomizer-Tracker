{
  "name": "ss-randomizer-tracker",
  "homepage": "http://cjs8487.githib.io/SS-Randomizer-Tracker",
  "version": "0.1.0",
  "private": true,
  "type": "module",
  "main": "server.js",
  "engines": {
    "node": "14.11.x"
  },
  "dependencies": {
    "@testing-library/jest-dom": "^4.2.4",
    "@testing-library/react": "^9.3.2",
    "@testing-library/user-event": "^7.1.2",
<<<<<<< HEAD
=======
    "bootstrap": "^4.5.3",
    "bootstrap-react": "^0.5.0-alpha.10",
>>>>>>> 73c80203
    "express": "^4.17.1",
    "express-favicon": "^2.0.1",
    "js-yaml": "^3.14.0",
    "path": "^0.12.7",
    "react": "^16.14.0",
    "react-bootstrap": "^1.4.0",
    "react-dom": "^16.14.0",
    "react-scripts": "3.4.3",
    "react-tooltip": "^4.2.10",
    "require": "^2.4.20"
  },
  "scripts": {
    "start": "react-scripts start",
    "predeploy": "npm run build",
    "deploy": "gh-pages -d build",
    "build": "react-scripts build",
    "test": "react-scripts test",
    "eject": "react-scripts eject",
    "start-heroku": "PORT=$PORT react-scripts start"
  },
  "eslintConfig": {
    "extends": "react-app"
  },
  "browserslist": {
    "production": [
      ">0.2%",
      "not dead",
      "not op_mini all"
    ],
    "development": [
      "last 1 chrome version",
      "last 1 firefox version",
      "last 1 safari version"
    ]
  },
  "devDependencies": {
    "gh-pages": "^3.1.0"
  }
}<|MERGE_RESOLUTION|>--- conflicted
+++ resolved
@@ -12,11 +12,8 @@
     "@testing-library/jest-dom": "^4.2.4",
     "@testing-library/react": "^9.3.2",
     "@testing-library/user-event": "^7.1.2",
-<<<<<<< HEAD
-=======
     "bootstrap": "^4.5.3",
     "bootstrap-react": "^0.5.0-alpha.10",
->>>>>>> 73c80203
     "express": "^4.17.1",
     "express-favicon": "^2.0.1",
     "js-yaml": "^3.14.0",
