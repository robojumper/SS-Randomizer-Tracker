{
  "name": "ss-randomizer-tracker",
  "homepage": "http://cjs8487.githib.io/SS-Randomizer-Tracker",
  "version": "1.3.2",
  "private": true,
  "engines": {
    "node": "14.11.x"
  },
  "dependencies": {
    "@babel/core": "^7.12.3",
    "@testing-library/jest-dom": "^4.2.4",
    "@testing-library/react": "^9.3.2",
    "@testing-library/user-event": "^7.1.2",
    "bootstrap": "^4.5.3",
    "bootstrap-react": "^0.5.0-alpha.10",
    "express": "^4.17.1",
    "express-favicon": "^2.0.1",
    "js-yaml": "^3.14.0",
    "lodash": "^4.17.20",
    "path": "^0.12.7",
<<<<<<< HEAD
    "prop-types": "^15.7.2",
=======
    "quine-mccluskey-js": "^0.3.0",
>>>>>>> 4dc2ddd8
    "react": "^16.14.0",
    "react-bootstrap": "^1.4.0",
    "react-color": "^2.19.3",
    "react-dom": "^16.14.0",
    "react-router-dom": "^5.2.0",
    "react-scripts": "3.4.3",
    "react-tooltip": "^4.2.10",
    "require": "^2.4.20"
  },
  "scripts": {
    "start": "react-scripts start",
    "predeploy": "npm run build",
    "deploy": "gh-pages -d build",
    "build": "react-scripts build",
    "test": "react-scripts test",
    "eject": "react-scripts eject",
    "lint": "eslint --max-warnings 0 \"src/**/*.js\" \"*.js\""
  },
  "eslintConfig": {
    "extends": "react-app"
  },
  "browserslist": {
    "production": [
      ">0.2%",
      "not dead",
      "not op_mini all"
    ],
    "development": [
      "last 1 chrome version",
      "last 1 firefox version",
      "last 1 safari version"
    ]
  },
  "devDependencies": {
    "@babel/plugin-proposal-class-properties": "^7.12.1",
    "eslint-config-airbnb": "^18.2.1",
    "eslint-plugin-import": "^2.22.1",
    "eslint-plugin-react": "^7.22.0",
    "gh-pages": "^3.1.0"
  }
}<|MERGE_RESOLUTION|>--- conflicted
+++ resolved
@@ -18,11 +18,8 @@
     "js-yaml": "^3.14.0",
     "lodash": "^4.17.20",
     "path": "^0.12.7",
-<<<<<<< HEAD
     "prop-types": "^15.7.2",
-=======
     "quine-mccluskey-js": "^0.3.0",
->>>>>>> 4dc2ddd8
     "react": "^16.14.0",
     "react-bootstrap": "^1.4.0",
     "react-color": "^2.19.3",
